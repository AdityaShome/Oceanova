--- conflicted
+++ resolved
@@ -5,12 +5,10 @@
 import { Analytics } from "@vercel/analytics/next"
 import { Suspense } from "react"
 import { BubbleCursor } from "@/components/bubble-cursor"
-<<<<<<< HEAD
+
 import { DeepSeaBackground } from "@/components/deep-sea-background"
 import { Chatbot } from "@/components/chatbot"
-=======
-import { FloatingUpgradeButton } from "@/components/floating-upgrade-button"
->>>>>>> 0502132a
+
 import "./globals.css"
 
 export const metadata: Metadata = {
@@ -39,11 +37,9 @@
         <DeepSeaBackground />
         <BubbleCursor />
         <Suspense fallback={<div>Loading...</div>}>{children}</Suspense>
-<<<<<<< HEAD
+
         <Chatbot />
-=======
-        <FloatingUpgradeButton />
->>>>>>> 0502132a
+
         <Analytics />
       </body>
     </html>
