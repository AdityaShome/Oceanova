--- conflicted
+++ resolved
@@ -5,15 +5,11 @@
 import { Analytics } from "@vercel/analytics/next"
 import { Suspense } from "react"
 import { BubbleCursor } from "@/components/bubble-cursor"
-<<<<<<< HEAD
 import { NavigationWrapper } from "@/components/navigation-wrapper"
 import { FloatingUpgradeButton } from "@/components/floating-upgrade-button"
-=======
 
 import { DeepSeaBackground } from "@/components/deep-sea-background"
 import { Chatbot } from "@/components/chatbot"
-
->>>>>>> e503843e
 import "./globals.css"
 
 export const metadata: Metadata = {
@@ -41,17 +37,13 @@
       <body className={`font-sans ${GeistSans.variable} ${GeistMono.variable}`}>
         <DeepSeaBackground />
         <BubbleCursor />
-<<<<<<< HEAD
         <Suspense fallback={<div>Loading...</div>}>
           <NavigationWrapper>{children}</NavigationWrapper>
         </Suspense>
         <FloatingUpgradeButton />
-=======
         <Suspense fallback={<div>Loading...</div>}>{children}</Suspense>
 
         <Chatbot />
-
->>>>>>> e503843e
         <Analytics />
       </body>
     </html>
