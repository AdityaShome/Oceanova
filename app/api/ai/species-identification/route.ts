import { type NextRequest, NextResponse } from "next/server"
import { GeminiAIService } from "@/lib/gemini-services"
import { VISION_MODEL_ID } from "@/lib/gemini-client"
import { getDatabase } from "@/lib/mongodb"
<<<<<<< HEAD
=======
import { getUserFromAuthHeader } from "@/lib/auth"
import { TokenService } from "@/lib/token-service"
import jwt from "jsonwebtoken"
import { ObjectId } from "mongodb"
import { getUserCollection } from "@/dbCollections"
>>>>>>> 0502132a

export async function POST(request: NextRequest) {
  try {
    const { imageData, additionalContext } = await request.json()

    if (!imageData) {
      return NextResponse.json({ error: "Image data is required" }, { status: 400 })
    }

    // Check token availability for authenticated users
    const cookieHeader = request.headers.get("cookie");
    if (cookieHeader) {
      const cookies = cookieHeader.split(';').reduce((acc: Record<string, string>, cookie) => {
        const [key, value] = cookie.trim().split('=');
        if (key && value) {
          acc[key] = value;
        }
        return acc;
      }, {});

      const token = cookies['auth_token'];
      if (token) {
        try {
          const jwtSecret = process.env.JWT_SECRET || "supersecret";
          const decoded: any = jwt.verify(token, jwtSecret);
          
          if (decoded && decoded.id) {
            // Check token availability
            const tokenCheck = await TokenService.checkTokenAvailability(decoded.id);
            if (!tokenCheck.success) {
              return NextResponse.json({ 
                error: "Daily token limit reached. Please upgrade your plan to continue.",
                tokenLimitReached: true,
                tokensRemaining: tokenCheck.tokensRemaining
              }, { status: 429 });
            }

            // Consume token
            const tokenResult = await TokenService.consumeToken(decoded.id, "species_identification");
            if (!tokenResult.success) {
              return NextResponse.json({ 
                error: "Failed to process request. Please try again.",
                tokenLimitReached: true,
                tokensRemaining: tokenResult.tokensRemaining
              }, { status: 429 });
            }
          }
        } catch (jwtError) {
          // Continue without token check for invalid tokens
          console.log("JWT verification failed, proceeding without token check");
        }
      }
    }

    console.log("[v0] Starting species identification analysis...")

    // Analyze image with Gemini AI
    const result = await GeminiAIService.identifySpeciesFromImage(imageData, additionalContext)

    console.log("[v0] Species identification completed:", result.species)

    // Try to store analysis result in database, but don't fail the request if DB write fails
    let analysisId: unknown = undefined
    try {
      const db = await getDatabase()
      const analysisRecord = {
        analysisType: "species_identification",
        inputData: {
          type: "image",
          data: imageData.substring(0, 100) + "...",
        },
        results: {
          primary: result.species,
          confidence: result.confidence,
          alternatives: [],
          explanation: result.description,
        },
        modelUsed: VISION_MODEL_ID,
        processingTime: Date.now(),
        createdAt: new Date(),
      }
      const insert = await db.collection("aiAnalyses").insertOne(analysisRecord)
      analysisId = insert.insertedId
    } catch (dbError) {
      console.warn("[v0] Skipping DB save for species identification:", dbError)
    }

    return NextResponse.json({
      success: true,
      result,
      analysisId,
    })
  } catch (error) {
    console.error("[v0] Species identification API error:", error)
    const message = error instanceof Error ? error.message : "Species identification failed"
    const isOverloaded = /503|overloaded|temporarily unavailable/i.test(message)
    const isRateLimited = /429|rate limit/i.test(message)
    const status = isOverloaded ? 503 : isRateLimited ? 429 : 500
    return NextResponse.json({ error: message }, { status })
  }
}<|MERGE_RESOLUTION|>--- conflicted
+++ resolved
@@ -2,14 +2,7 @@
 import { GeminiAIService } from "@/lib/gemini-services"
 import { VISION_MODEL_ID } from "@/lib/gemini-client"
 import { getDatabase } from "@/lib/mongodb"
-<<<<<<< HEAD
-=======
-import { getUserFromAuthHeader } from "@/lib/auth"
-import { TokenService } from "@/lib/token-service"
-import jwt from "jsonwebtoken"
-import { ObjectId } from "mongodb"
-import { getUserCollection } from "@/dbCollections"
->>>>>>> 0502132a
+
 
 export async function POST(request: NextRequest) {
   try {
