import Link from "next/link";
import { VideoBackground } from "@/components/video-background";

export default function TryPage() {
	return (
		<div className="relative min-h-screen w-full overflow-hidden bg-gradient-to-br from-slate-950 via-blue-950 to-teal-950">
			<VideoBackground />
			
			{/* Animated header with floating data metrics */}
<<<<<<< HEAD
			<div className="absolute top-0 left-0 right-0 h-32 z-20">
=======
			<div className="absolute top-0 left-0 right-0 h-48 sm:h-56 z-20">
>>>>>>> 0502132a
				<div className="relative w-full h-full">
					{/* Flowing data streams */}
					<div className="absolute inset-0 overflow-hidden">
						{Array.from({ length: 5 }).map((_, i) => (
							<div
								key={`stream-${i}`}
								className="absolute h-px bg-gradient-to-r from-transparent via-cyan-400/40 to-transparent animate-pulse"
								style={{
									top: `${20 + i * 15}%`,
									left: `-100%`,
									width: "200%",
									animationDelay: `${i * 0.8}s`,
									animationDuration: `${4 + i}s`,
									transform: `translateX(${Math.sin(i) * 50}px)`,
								}}
							/>
						))}
<<<<<<< HEAD
					</div>

					{/* Floating research metrics */}
					<div className="absolute top-4 left-8 flex space-x-8">
						{[
							{ label: "Active Sensors", value: "2,847", color: "cyan" },
							{ label: "Species Detected", value: "1,293", color: "blue" },
							{ label: "Data Points", value: "847K", color: "teal" },
						].map((metric, i) => (
							<div key={metric.label} className="relative group" style={{ animationDelay: `${i * 0.3}s` }}>
								<div className={`absolute inset-0 bg-${metric.color}-400/10 rounded-lg blur-xl animate-pulse`} />
								<div className="relative bg-slate-900/40 backdrop-blur-sm border border-cyan-400/20 rounded-lg px-4 py-2">
									<div className={`text-xs text-${metric.color}-300 font-medium mb-1`}>{metric.label}</div>
									<div className={`text-lg font-bold text-${metric.color}-100 animate-pulse`}>{metric.value}</div>
									<div
										className={`absolute -top-1 -right-1 w-2 h-2 bg-${metric.color}-400 rounded-full animate-ping`}
									/>
								</div>
							</div>
						))}
					</div>

					{/* Ocean depth indicator */}
					<div className="absolute top-4 right-8">
						<div className="relative bg-slate-900/40 backdrop-blur-sm border border-blue-400/20 rounded-lg px-4 py-3">
							<div className="text-xs text-blue-300 font-medium mb-2">Ocean Depth</div>
							<div className="flex items-center space-x-3">
								<div className="relative w-2 h-16 bg-slate-700 rounded-full overflow-hidden">
									<div
										className="absolute bottom-0 w-full bg-gradient-to-t from-blue-500 to-cyan-400 rounded-full animate-pulse"
										style={{ height: "75%", animationDuration: "3s" }}
									/>
								</div>
								<div>
									<div className="text-lg font-bold text-blue-100">3,847m</div>
									<div className="text-xs text-blue-300">Abyssal Zone</div>
								</div>
							</div>
						</div>
					</div>
				</div>
			</div>

			{/* Animated constellation network */}
			<div className="absolute top-0 left-0 right-0 h-96 z-10">
				<svg className="w-full h-full" viewBox="0 0 1200 400">
					{/* Connection lines */}
					{Array.from({ length: 12 }).map((_, i) => {
						const x1 = i * 100 + Math.sin(i) * 50
						const y1 = 50 + Math.cos(i) * 30
						const x2 = (i + 1) * 100 + Math.sin(i + 1) * 50
						const y2 = 50 + Math.cos(i + 1) * 30
						return (
							<line
								key={`line-${i}`}
								x1={x1}
								y1={y1}
								x2={x2}
								y2={y2}
								stroke="rgba(6,182,212,0.3)"
								strokeWidth="1"
								className="animate-pulse"
								style={{ animationDelay: `${i * 0.2}s`, animationDuration: "4s" }}
							/>
						)
					})}

					{/* Network nodes */}
					{Array.from({ length: 15 }).map((_, i) => {
						const x = i * 80 + Math.sin(i * 0.5) * 40
						const y = 50 + Math.cos(i * 0.3) * 25
						return (
							<g key={`node-${i}`}>
								<circle
									cx={x}
									cy={y}
									r="3"
									fill="rgba(6,182,212,0.6)"
									className="animate-pulse"
									style={{ animationDelay: `${i * 0.15}s` }}
								/>
								<circle
									cx={x}
									cy={y}
									r="8"
									fill="none"
									stroke="rgba(6,182,212,0.2)"
									strokeWidth="1"
									className="animate-ping"
									style={{ animationDelay: `${i * 0.15}s`, animationDuration: "3s" }}
								/>
							</g>
						)
					})}
				</svg>
			</div>

			{/* Floating marine life silhouettes */}
			<div className="absolute inset-0 z-5">
				{Array.from({ length: 8 }).map((_, i) => (
					<div
						key={`marine-${i}`}
						className="absolute opacity-20"
						style={{
							left: `${Math.random() * 90}%`,
							top: `${Math.random() * 60 + 10}%`,
							animationDelay: `${Math.random() * 10}s`,
						}}
					>
						<div
							className="w-8 h-4 bg-gradient-to-r from-cyan-400/30 to-blue-400/30 rounded-full animate-pulse transform"
							style={{
								animationDuration: `${Math.random() * 4 + 3}s`,
								transform: `rotate(${Math.random() * 360}deg) scale(${Math.random() * 0.5 + 0.5})`,
							}}
						/>
					</div>
				))}
			</div>

			{/* System status indicators */}
			<div className="absolute top-20 left-4 z-20">
				<div className="space-y-2">
					{[
						{ name: "AI Processing", status: "Active", color: "green" },
						{ name: "Data Collection", status: "Online", color: "blue" },
						{ name: "Analysis Engine", status: "Running", color: "cyan" },
					].map((system, i) => (
						<div key={system.name} className="flex items-center space-x-2 text-xs">
							<div
								className={`w-2 h-2 bg-${system.color}-400 rounded-full animate-pulse`}
								style={{ animationDelay: `${i * 0.5}s` }}
							/>
							<span className="text-slate-300 font-medium">{system.name}</span>
							<span className={`text-${system.color}-300`}>{system.status}</span>
						</div>
					))}
				</div>
			</div>

			{/* Environmental readings */}
			<div className="absolute top-20 right-4 z-20">
				<div className="bg-slate-900/30 backdrop-blur-sm border border-teal-400/20 rounded-lg p-3">
					<div className="text-xs text-teal-300 font-medium mb-2">Environmental Data</div>
					<div className="space-y-1 text-xs">
						<div className="flex justify-between">
							<span className="text-slate-300">Temperature:</span>
							<span className="text-teal-200 animate-pulse">2.1°C</span>
						</div>
						<div className="flex justify-between">
							<span className="text-slate-300">Pressure:</span>
							<span className="text-blue-200 animate-pulse">384 atm</span>
						</div>
						<div className="flex justify-between">
							<span className="text-slate-300">Salinity:</span>
							<span className="text-cyan-200 animate-pulse">34.7 ppt</span>
						</div>
					</div>
				</div>
			</div>

			{/* Deep ocean current effect */}
			<div className="absolute inset-0 opacity-30">
				<div
					className="absolute inset-0 bg-gradient-to-r from-transparent via-cyan-500/5 to-transparent animate-pulse"
					style={{ animationDuration: "8s" }}
				></div>
				<div
					className="absolute inset-0 bg-gradient-to-l from-transparent via-blue-500/5 to-transparent animate-pulse"
					style={{ animationDuration: "12s", animationDelay: "2s" }}
				></div>
			</div>

			{/* Enhanced particle system with multiple types */}
			<div className="absolute inset-0">
				{/* Micro particles */}
				{Array.from({ length: 80 }).map((_, i) => (
					<div
						key={`micro-${i}`}
						className="absolute rounded-full bg-cyan-400/30 animate-pulse"
						style={{
							left: `${Math.random() * 100}%`,
							top: `${Math.random() * 100}%`,
							width: `${Math.random() * 4 + 1}px`,
							height: `${Math.random() * 4 + 1}px`,
							animationDelay: `${Math.random() * 5}s`,
							animationDuration: `${Math.random() * 4 + 3}s`,
						}}
					/>
				))}

				{/* Medium floating particles */}
				{Array.from({ length: 25 }).map((_, i) => (
					<div
						key={`medium-${i}`}
						className="absolute rounded-full bg-gradient-to-r from-cyan-300/20 to-blue-300/20 animate-bounce"
						style={{
							left: `${Math.random() * 100}%`,
							top: `${Math.random() * 100}%`,
							width: `${Math.random() * 12 + 6}px`,
							height: `${Math.random() * 12 + 6}px`,
							animationDelay: `${Math.random() * 6}s`,
							animationDuration: `${Math.random() * 5 + 4}s`,
						}}
					/>
				))}
			</div>

			{/* Enhanced floating orbs with glow effects */}
			<div className="absolute inset-0">
				{Array.from({ length: 12 }).map((_, i) => (
					<div
						key={`orb-${i}`}
						className="absolute rounded-full bg-gradient-to-r from-cyan-400/15 via-blue-400/10 to-teal-400/15 blur-2xl animate-pulse"
						style={{
							left: `${Math.random() * 90}%`,
							top: `${Math.random() * 90}%`,
							width: `${Math.random() * 300 + 150}px`,
							height: `${Math.random() * 300 + 150}px`,
							animationDelay: `${Math.random() * 8}s`,
							animationDuration: `${Math.random() * 10 + 8}s`,
							transform: `rotate(${Math.random() * 360}deg)`,
						}}
					/>
				))}
			</div>

			<div className="absolute inset-0 opacity-20">
				<svg className="absolute inset-0 w-full h-full" viewBox="0 0 1200 800" preserveAspectRatio="none">
					<path
						d="M0,400 Q300,300 600,400 T1200,400 L1200,800 L0,800 Z"
						fill="url(#wave1)"
						className="animate-pulse"
						style={{ animationDuration: "6s" }}
					/>
					<path
						d="M0,500 Q400,400 800,500 T1200,500 L1200,800 L0,800 Z"
						fill="url(#wave2)"
						className="animate-pulse"
						style={{ animationDuration: "8s", animationDelay: "1s" }}
					/>
					<defs>
						<linearGradient id="wave1" x1="0%" y1="0%" x2="0%" y2="100%">
							<stop offset="0%" stopColor="rgba(6,182,212,0.1)" />
							<stop offset="100%" stopColor="rgba(6,182,212,0.05)" />
						</linearGradient>
						<linearGradient id="wave2" x1="0%" y1="0%" x2="0%" y2="100%">
							<stop offset="0%" stopColor="rgba(59,130,246,0.08)" />
							<stop offset="100%" stopColor="rgba(59,130,246,0.03)" />
						</linearGradient>
					</defs>
				</svg>
			</div>

			{/* Main content */}
			<div className="relative z-30 flex min-h-screen items-center justify-center px-6">
				<div className="text-center max-w-5xl mx-auto">
					<div className="mb-12 flex items-center justify-center">
						<div className="relative flex items-center space-x-4">
							<div className="relative">
								<div className="absolute inset-0 w-16 h-16 rounded-full bg-gradient-to-r from-cyan-400 to-blue-500 blur-lg opacity-60 animate-pulse"></div>
								<div className="relative w-16 h-16 rounded-full bg-gradient-to-r from-cyan-400 to-blue-500 flex items-center justify-center shadow-2xl">
									<div
										className="w-8 h-8 rounded-full bg-gradient-to-r from-white/30 to-white/10 backdrop-blur-sm animate-spin"
										style={{ animationDuration: "8s" }}
									></div>
								</div>
							</div>
							<div className="text-left">
								<h3 className="text-2xl font-bold text-transparent bg-clip-text bg-gradient-to-r from-cyan-300 to-blue-300 animate-pulse">
									AI-Driven
								</h3>
								<p className="text-lg text-cyan-200/90 font-medium">Biodiversity</p>
							</div>
						</div>
					</div>

					<div className="mb-8 relative z-20">
						<h1 className="text-6xl md:text-7xl lg:text-8xl font-black text-cyan-200 mb-2 leading-none tracking-tight drop-shadow-lg">
							<span className="inline-block animate-pulse" style={{ animationDelay: "0s" }}>
								Deep
							</span>{" "}
							<span className="inline-block animate-pulse" style={{ animationDelay: "0.2s" }}>
								Sea
							</span>
						</h1>
						<h2 className="text-5xl md:text-6xl lg:text-7xl font-bold text-blue-300 mb-2 leading-none drop-shadow-lg">
							<span className="inline-block animate-pulse" style={{ animationDelay: "0.4s" }}>
								Biodiversity
							</span>
						</h2>
						<h3 className="text-3xl md:text-4xl lg:text-5xl font-light text-teal-300 leading-tight drop-shadow-lg">
							<span className="inline-block animate-pulse" style={{ animationDelay: "0.6s" }}>
								Research
							</span>{" "}
							<span className="inline-block animate-pulse" style={{ animationDelay: "0.8s" }}>
								Platform
							</span>
						</h3>
					</div>

					<div className="relative mb-6">
						<div className="absolute inset-0 bg-gradient-to-r from-transparent via-cyan-500/5 to-transparent blur-xl"></div>
						<p className="relative text-2xl md:text-3xl text-blue-100/95 max-w-4xl mx-auto leading-relaxed font-light text-balance">
							Revolutionizing marine conservation through{" "}
							<span className="text-cyan-300 font-medium">advanced AI-powered</span> species identification,
							environmental monitoring, and <span className="text-teal-300 font-medium">predictive analytics</span> for
							deep ocean ecosystems.
						</p>
					</div>

					{/* Your original feature cards with enhanced styling */}
					<div className="grid gap-6 md:grid-cols-2 mb-16">
						<div className="relative group">
							<div className="absolute inset-0 bg-gradient-to-r from-cyan-400/10 to-blue-400/10 rounded-xl blur-xl animate-pulse"></div>
							<div className="relative rounded-xl border border-cyan-400/20 bg-slate-900/40 backdrop-blur-sm p-6 shadow-sm hover:border-cyan-400/40 transition-all duration-300">
								<div className="flex items-center space-x-3 mb-3">
									<div className="w-3 h-3 rounded-full bg-cyan-400 animate-pulse"></div>
									<h2 className="text-xl font-semibold text-cyan-100">Species Identification</h2>
								</div>
								<p className="text-sm text-cyan-200/80">
=======
					</div>

					{/* Header content with proper flexbox layout */}
					<div className="relative w-full h-full px-4 sm:px-6 lg:px-8">
						{/* Top row - Metrics and Ocean Depth */}
						<div className="flex justify-between items-start pt-2 sm:pt-4">
							{/* Left side - Research metrics */}
							<div className="flex flex-wrap gap-2 sm:gap-3 lg:gap-4 max-w-xs sm:max-w-sm lg:max-w-md">
								{[
									{ label: "Active Sensors", value: "2,847", color: "cyan" },
									{ label: "Species Detected", value: "1,293", color: "blue" },
									{ label: "Data Points", value: "847K", color: "teal" },
								].map((metric, i) => (
									<div key={metric.label} className="relative group" style={{ animationDelay: `${i * 0.3}s` }}>
										<div className={`absolute inset-0 bg-${metric.color}-400/10 rounded-lg blur-xl animate-pulse`} />
										<div className="relative bg-slate-900/40 backdrop-blur-sm border border-cyan-400/20 rounded-lg px-2 sm:px-3 py-1 sm:py-2">
											<div className={`text-xs text-${metric.color}-300 font-medium mb-0.5 sm:mb-1`}>{metric.label}</div>
											<div className={`text-sm sm:text-base font-bold text-${metric.color}-100 animate-pulse`}>{metric.value}</div>
											<div
												className={`absolute -top-0.5 sm:-top-1 -right-0.5 sm:-right-1 w-1.5 h-1.5 sm:w-2 sm:h-2 bg-${metric.color}-400 rounded-full animate-ping`}
											/>
										</div>
									</div>
								))}
							</div>

							{/* Right side - Ocean depth */}
							<div className="max-w-xs sm:max-w-sm">
								<div className="relative bg-slate-900/40 backdrop-blur-sm border border-blue-400/20 rounded-lg px-2 sm:px-3 py-2 sm:py-3">
									<div className="text-xs sm:text-sm text-blue-300 font-medium mb-1 sm:mb-2">Ocean Depth</div>
									<div className="flex items-center space-x-2 sm:space-x-3">
										<div className="relative w-1.5 sm:w-2 h-12 sm:h-16 bg-slate-700 rounded-full overflow-hidden">
											<div
												className="absolute bottom-0 w-full bg-gradient-to-t from-blue-500 to-cyan-400 rounded-full animate-pulse"
												style={{ height: "75%", animationDuration: "3s" }}
											/>
										</div>
										<div>
											<div className="text-sm sm:text-base font-bold text-blue-100">3,847m</div>
											<div className="text-xs text-blue-300">Abyssal Zone</div>
										</div>
									</div>
								</div>
							</div>
						</div>

						{/* Bottom row - System status and Environmental data */}
						<div className="flex justify-between items-start pt-4 sm:pt-6">
							{/* Left side - System status */}
							<div className="max-w-xs sm:max-w-sm">
								<div className="space-y-1 sm:space-y-2">
									{[
										{ name: "AI Processing", status: "Active", color: "green" },
										{ name: "Data Collection", status: "Online", color: "blue" },
										{ name: "Analysis Engine", status: "Running", color: "cyan" },
									].map((system, i) => (
										<div key={system.name} className="flex items-center space-x-1 sm:space-x-2 text-xs">
											<div
												className={`w-1.5 h-1.5 sm:w-2 sm:h-2 bg-${system.color}-400 rounded-full animate-pulse`}
												style={{ animationDelay: `${i * 0.5}s` }}
											/>
											<span className="text-slate-300 font-medium text-xs">{system.name}</span>
											<span className={`text-${system.color}-300 text-xs`}>{system.status}</span>
										</div>
									))}
								</div>
							</div>

							{/* Right side - Environmental data */}
							<div className="max-w-xs sm:max-w-sm">
								<div className="bg-slate-900/30 backdrop-blur-sm border border-teal-400/20 rounded-lg p-2 sm:p-3">
									<div className="text-xs text-teal-300 font-medium mb-1 sm:mb-2">Environmental Data</div>
									<div className="space-y-0.5 sm:space-y-1 text-xs">
										<div className="flex justify-between">
											<span className="text-slate-300">Temperature:</span>
											<span className="text-teal-200 animate-pulse">2.1°C</span>
										</div>
										<div className="flex justify-between">
											<span className="text-slate-300">Pressure:</span>
											<span className="text-blue-200 animate-pulse">384 atm</span>
										</div>
										<div className="flex justify-between">
											<span className="text-slate-300">Salinity:</span>
											<span className="text-cyan-200 animate-pulse">34.7 ppt</span>
										</div>
									</div>
								</div>
							</div>
						</div>
					</div>
				</div>
			</div>

			{/* Animated constellation network */}
			<div className="absolute top-0 left-0 right-0 h-96 z-10">
				<svg className="w-full h-full" viewBox="0 0 1200 400">
					{/* Connection lines */}
					{Array.from({ length: 12 }).map((_, i) => {
						const x1 = i * 100 + Math.sin(i) * 50
						const y1 = 50 + Math.cos(i) * 30
						const x2 = (i + 1) * 100 + Math.sin(i + 1) * 50
						const y2 = 50 + Math.cos(i + 1) * 30
						return (
							<line
								key={`line-${i}`}
								x1={x1}
								y1={y1}
								x2={x2}
								y2={y2}
								stroke="rgba(6,182,212,0.3)"
								strokeWidth="1"
								className="animate-pulse"
								style={{ animationDelay: `${i * 0.2}s`, animationDuration: "4s" }}
							/>
						)
					})}

					{/* Network nodes */}
					{Array.from({ length: 15 }).map((_, i) => {
						const x = i * 80 + Math.sin(i * 0.5) * 40
						const y = 50 + Math.cos(i * 0.3) * 25
						return (
							<g key={`node-${i}`}>
								<circle
									cx={x}
									cy={y}
									r="3"
									fill="rgba(6,182,212,0.6)"
									className="animate-pulse"
									style={{ animationDelay: `${i * 0.15}s` }}
								/>
								<circle
									cx={x}
									cy={y}
									r="8"
									fill="none"
									stroke="rgba(6,182,212,0.2)"
									strokeWidth="1"
									className="animate-ping"
									style={{ animationDelay: `${i * 0.15}s`, animationDuration: "3s" }}
								/>
							</g>
						)
					})}
				</svg>
			</div>

			{/* Floating marine life silhouettes */}
			<div className="absolute inset-0 z-5">
				{Array.from({ length: 8 }).map((_, i) => (
					<div
						key={`marine-${i}`}
						className="absolute opacity-20"
						style={{
							left: `${Math.random() * 90}%`,
							top: `${Math.random() * 60 + 10}%`,
							animationDelay: `${Math.random() * 10}s`,
						}}
					>
						<div
							className="w-8 h-4 bg-gradient-to-r from-cyan-400/30 to-blue-400/30 rounded-full animate-pulse transform"
							style={{
								animationDuration: `${Math.random() * 4 + 3}s`,
								transform: `rotate(${Math.random() * 360}deg) scale(${Math.random() * 0.5 + 0.5})`,
							}}
						/>
					</div>
				))}
			</div>


			{/* Deep ocean current effect */}
			<div className="absolute inset-0 opacity-30">
				<div
					className="absolute inset-0 bg-gradient-to-r from-transparent via-cyan-500/5 to-transparent animate-pulse"
					style={{ animationDuration: "8s" }}
				></div>
				<div
					className="absolute inset-0 bg-gradient-to-l from-transparent via-blue-500/5 to-transparent animate-pulse"
					style={{ animationDuration: "12s", animationDelay: "2s" }}
				></div>
			</div>

			{/* Enhanced particle system with multiple types */}
			<div className="absolute inset-0">
				{/* Micro particles */}
				{Array.from({ length: 80 }).map((_, i) => (
					<div
						key={`micro-${i}`}
						className="absolute rounded-full bg-cyan-400/30 animate-pulse"
						style={{
							left: `${Math.random() * 100}%`,
							top: `${Math.random() * 100}%`,
							width: `${Math.random() * 4 + 1}px`,
							height: `${Math.random() * 4 + 1}px`,
							animationDelay: `${Math.random() * 5}s`,
							animationDuration: `${Math.random() * 4 + 3}s`,
						}}
					/>
				))}

				{/* Medium floating particles */}
				{Array.from({ length: 25 }).map((_, i) => (
					<div
						key={`medium-${i}`}
						className="absolute rounded-full bg-gradient-to-r from-cyan-300/20 to-blue-300/20 animate-bounce"
						style={{
							left: `${Math.random() * 100}%`,
							top: `${Math.random() * 100}%`,
							width: `${Math.random() * 12 + 6}px`,
							height: `${Math.random() * 12 + 6}px`,
							animationDelay: `${Math.random() * 6}s`,
							animationDuration: `${Math.random() * 5 + 4}s`,
						}}
					/>
				))}
			</div>

			{/* Enhanced floating orbs with glow effects */}
			<div className="absolute inset-0">
				{Array.from({ length: 12 }).map((_, i) => (
					<div
						key={`orb-${i}`}
						className="absolute rounded-full bg-gradient-to-r from-cyan-400/15 via-blue-400/10 to-teal-400/15 blur-2xl animate-pulse"
						style={{
							left: `${Math.random() * 90}%`,
							top: `${Math.random() * 90}%`,
							width: `${Math.random() * 300 + 150}px`,
							height: `${Math.random() * 300 + 150}px`,
							animationDelay: `${Math.random() * 8}s`,
							animationDuration: `${Math.random() * 10 + 8}s`,
							transform: `rotate(${Math.random() * 360}deg)`,
						}}
					/>
				))}
			</div>

			<div className="absolute inset-0 opacity-20">
				<svg className="absolute inset-0 w-full h-full" viewBox="0 0 1200 800" preserveAspectRatio="none">
					<path
						d="M0,400 Q300,300 600,400 T1200,400 L1200,800 L0,800 Z"
						fill="url(#wave1)"
						className="animate-pulse"
						style={{ animationDuration: "6s" }}
					/>
					<path
						d="M0,500 Q400,400 800,500 T1200,500 L1200,800 L0,800 Z"
						fill="url(#wave2)"
						className="animate-pulse"
						style={{ animationDuration: "8s", animationDelay: "1s" }}
					/>
					<defs>
						<linearGradient id="wave1" x1="0%" y1="0%" x2="0%" y2="100%">
							<stop offset="0%" stopColor="rgba(6,182,212,0.1)" />
							<stop offset="100%" stopColor="rgba(6,182,212,0.05)" />
						</linearGradient>
						<linearGradient id="wave2" x1="0%" y1="0%" x2="0%" y2="100%">
							<stop offset="0%" stopColor="rgba(59,130,246,0.08)" />
							<stop offset="100%" stopColor="rgba(59,130,246,0.03)" />
						</linearGradient>
					</defs>
				</svg>
			</div>

			{/* Main content - optimized for laptop screens */}
			<div className="relative z-30 flex min-h-screen items-center justify-center px-4 sm:px-6 lg:px-8">
				<div className="text-center max-w-6xl mx-auto">
					{/* Header section - more compact for laptop */}
					<div className="mb-8 sm:mb-10 flex items-center justify-center">
						<div className="relative flex items-center space-x-3 sm:space-x-4">
							<div className="relative">
								<div className="absolute inset-0 w-12 h-12 sm:w-16 sm:h-16 rounded-full bg-gradient-to-r from-cyan-400 to-blue-500 blur-lg opacity-60 animate-pulse"></div>
								<div className="relative w-12 h-12 sm:w-16 sm:h-16 rounded-full bg-gradient-to-r from-cyan-400 to-blue-500 flex items-center justify-center shadow-2xl">
									<div
										className="w-6 h-6 sm:w-8 sm:h-8 rounded-full bg-gradient-to-r from-white/30 to-white/10 backdrop-blur-sm animate-spin"
										style={{ animationDuration: "8s" }}
									></div>
								</div>
							</div>
							<div className="text-left">
								<h3 className="text-lg sm:text-2xl font-bold text-transparent bg-clip-text bg-gradient-to-r from-cyan-300 to-blue-300 animate-pulse">
									AI-Driven
								</h3>
								<p className="text-sm sm:text-lg text-cyan-200/90 font-medium">Biodiversity</p>
							</div>
						</div>
					</div>

					{/* Main title - responsive sizing for laptop screens */}
					<div className="mb-6 sm:mb-8 relative z-20">
						<h1 className="text-4xl sm:text-5xl md:text-6xl lg:text-7xl xl:text-8xl font-black text-cyan-200 mb-1 sm:mb-2 leading-tight tracking-tight drop-shadow-lg">
							<span className="inline-block animate-pulse" style={{ animationDelay: "0s" }}>
								Deep
							</span>{" "}
							<span className="inline-block animate-pulse" style={{ animationDelay: "0.2s" }}>
								Sea
							</span>
						</h1>
						<h2 className="text-3xl sm:text-4xl md:text-5xl lg:text-6xl xl:text-7xl font-bold text-blue-300 mb-1 sm:mb-2 leading-tight drop-shadow-lg">
							<span className="inline-block animate-pulse" style={{ animationDelay: "0.4s" }}>
								Biodiversity
							</span>
						</h2>
						<h3 className="text-2xl sm:text-3xl md:text-4xl lg:text-5xl font-light text-teal-300 leading-tight drop-shadow-lg">
							<span className="inline-block animate-pulse" style={{ animationDelay: "0.6s" }}>
								Research
							</span>{" "}
							<span className="inline-block animate-pulse" style={{ animationDelay: "0.8s" }}>
								Platform
							</span>
						</h3>
					</div>

					{/* Description - optimized for laptop reading */}
					<div className="relative mb-8 sm:mb-10">
						<div className="absolute inset-0 bg-gradient-to-r from-transparent via-cyan-500/5 to-transparent blur-xl"></div>
						<p className="relative text-lg sm:text-xl md:text-2xl lg:text-3xl text-blue-100/95 max-w-5xl mx-auto leading-relaxed font-light text-balance px-2">
							Revolutionizing marine conservation through{" "}
							<span className="text-cyan-300 font-medium">advanced AI-powered</span> species identification,
							environmental monitoring, and <span className="text-teal-300 font-medium">predictive analytics</span> for
							deep ocean ecosystems.
						</p>
					</div>

					{/* Feature cards - optimized for laptop screens */}
					<div className="grid gap-4 sm:gap-6 grid-cols-1 sm:grid-cols-2 lg:grid-cols-2 xl:grid-cols-4 mb-12 sm:mb-16">
						<div className="relative group">
							<div className="absolute inset-0 bg-gradient-to-r from-cyan-400/10 to-blue-400/10 rounded-xl blur-xl animate-pulse"></div>
							<div className="relative rounded-xl border border-cyan-400/20 bg-slate-900/40 backdrop-blur-sm p-4 sm:p-6 shadow-sm hover:border-cyan-400/40 transition-all duration-300">
								<div className="flex items-center space-x-2 sm:space-x-3 mb-2 sm:mb-3">
									<div className="w-2 h-2 sm:w-3 sm:h-3 rounded-full bg-cyan-400 animate-pulse"></div>
									<h2 className="text-base sm:text-lg lg:text-xl font-semibold text-cyan-100">Species Identification</h2>
								</div>
								<p className="text-xs sm:text-sm text-cyan-200/80 leading-relaxed">
>>>>>>> 0502132a
									Upload images to identify species using computer vision models and access
									confidence scores.
								</p>
							</div>
						</div>
						
						<div className="relative group">
							<div className="absolute inset-0 bg-gradient-to-r from-blue-400/10 to-teal-400/10 rounded-xl blur-xl animate-pulse"></div>
<<<<<<< HEAD
							<div className="relative rounded-xl border border-blue-400/20 bg-slate-900/40 backdrop-blur-sm p-6 shadow-sm hover:border-blue-400/40 transition-all duration-300">
								<div className="flex items-center space-x-3 mb-3">
									<div className="w-3 h-3 rounded-full bg-blue-400 animate-pulse"></div>
									<h2 className="text-xl font-semibold text-blue-100">Conservation Insights</h2>
								</div>
								<p className="text-sm text-blue-200/80">
=======
							<div className="relative rounded-xl border border-blue-400/20 bg-slate-900/40 backdrop-blur-sm p-4 sm:p-6 shadow-sm hover:border-blue-400/40 transition-all duration-300">
								<div className="flex items-center space-x-2 sm:space-x-3 mb-2 sm:mb-3">
									<div className="w-2 h-2 sm:w-3 sm:h-3 rounded-full bg-blue-400 animate-pulse"></div>
									<h2 className="text-base sm:text-lg lg:text-xl font-semibold text-blue-100">Conservation Insights</h2>
								</div>
								<p className="text-xs sm:text-sm text-blue-200/80 leading-relaxed">
>>>>>>> 0502132a
									AI-assisted recommendations for conservation strategies driven by
									spatial and temporal data.
								</p>
							</div>
						</div>
						
						<div className="relative group">
							<div className="absolute inset-0 bg-gradient-to-r from-teal-400/10 to-cyan-400/10 rounded-xl blur-xl animate-pulse"></div>
<<<<<<< HEAD
							<div className="relative rounded-xl border border-teal-400/20 bg-slate-900/40 backdrop-blur-sm p-6 shadow-sm hover:border-teal-400/40 transition-all duration-300">
								<div className="flex items-center space-x-3 mb-3">
									<div className="w-3 h-3 rounded-full bg-teal-400 animate-pulse"></div>
									<h2 className="text-xl font-semibold text-teal-100">Water Quality Analysis</h2>
								</div>
								<p className="text-sm text-teal-200/80">
=======
							<div className="relative rounded-xl border border-teal-400/20 bg-slate-900/40 backdrop-blur-sm p-4 sm:p-6 shadow-sm hover:border-teal-400/40 transition-all duration-300">
								<div className="flex items-center space-x-2 sm:space-x-3 mb-2 sm:mb-3">
									<div className="w-2 h-2 sm:w-3 sm:h-3 rounded-full bg-teal-400 animate-pulse"></div>
									<h2 className="text-base sm:text-lg lg:text-xl font-semibold text-teal-100">Water Quality Analysis</h2>
								</div>
								<p className="text-xs sm:text-sm text-teal-200/80 leading-relaxed">
>>>>>>> 0502132a
									Visualize water quality metrics and hotspots with interactive maps and
									model-based predictions.
								</p>
							</div>
						</div>
						
						<div className="relative group">
							<div className="absolute inset-0 bg-gradient-to-r from-cyan-400/10 to-blue-400/10 rounded-xl blur-xl animate-pulse"></div>
<<<<<<< HEAD
							<div className="relative rounded-xl border border-cyan-400/20 bg-slate-900/40 backdrop-blur-sm p-6 shadow-sm hover:border-cyan-400/40 transition-all duration-300">
								<div className="flex items-center space-x-3 mb-3">
									<div className="w-3 h-3 rounded-full bg-cyan-400 animate-pulse"></div>
									<h2 className="text-xl font-semibold text-cyan-100">Gene Sequence Analysis</h2>
								</div>
								<p className="text-sm text-cyan-200/80">
=======
							<div className="relative rounded-xl border border-cyan-400/20 bg-slate-900/40 backdrop-blur-sm p-4 sm:p-6 shadow-sm hover:border-cyan-400/40 transition-all duration-300">
								<div className="flex items-center space-x-2 sm:space-x-3 mb-2 sm:mb-3">
									<div className="w-2 h-2 sm:w-3 sm:h-3 rounded-full bg-cyan-400 animate-pulse"></div>
									<h2 className="text-base sm:text-lg lg:text-xl font-semibold text-cyan-100">Gene Sequence Analysis</h2>
								</div>
								<p className="text-xs sm:text-sm text-cyan-200/80 leading-relaxed">
>>>>>>> 0502132a
									Analyze genetic sequences to predict functional annotations and
									potential threats.
								</p>
							</div>
						</div>
					</div>

<<<<<<< HEAD
					<div className="relative mb-16">
						{/* Outer glow ring */}
						<div className="absolute inset-0 -m-4">
=======
					{/* CTA Button - optimized for laptop screens */}
					<div className="relative mb-12 sm:mb-16">
						{/* Outer glow ring */}
						<div className="absolute inset-0 -m-2 sm:-m-4">
>>>>>>> 0502132a
							<div
								className="w-full h-full rounded-full bg-gradient-to-r from-cyan-400/20 via-blue-500/20 to-teal-400/20 blur-2xl animate-pulse"
								style={{ animationDuration: "3s" }}
							></div>
						</div>

						{/* Middle glow */}
<<<<<<< HEAD
						<div className="absolute inset-0 -m-2">
=======
						<div className="absolute inset-0 -m-1 sm:-m-2">
>>>>>>> 0502132a
							<div
								className="w-full h-full rounded-full bg-gradient-to-r from-cyan-400/30 to-blue-500/30 blur-xl animate-pulse"
								style={{ animationDuration: "2s", animationDelay: "0.5s" }}
							></div>
						</div>

<<<<<<< HEAD
						{/* Button - keeping your original link */}
						<Link
							href="/auth/login"
							className="relative inline-flex items-center px-16 py-6 text-xl font-bold text-white bg-gradient-to-r from-cyan-500 via-blue-600 to-teal-500 rounded-full shadow-2xl hover:from-cyan-400 hover:via-blue-500 hover:to-teal-400 transition-all duration-500 transform hover:scale-110 hover:shadow-cyan-500/30 focus:outline-none focus:ring-4 focus:ring-cyan-500/50 group overflow-hidden"
=======
						{/* Button - responsive sizing for laptop */}
						<Link
							href="/auth/login"
							className="relative inline-flex items-center px-8 sm:px-12 lg:px-16 py-4 sm:py-5 lg:py-6 text-base sm:text-lg lg:text-xl font-bold text-white bg-gradient-to-r from-cyan-500 via-blue-600 to-teal-500 rounded-full shadow-2xl hover:from-cyan-400 hover:via-blue-500 hover:to-teal-400 transition-all duration-500 transform hover:scale-105 sm:hover:scale-110 hover:shadow-cyan-500/30 focus:outline-none focus:ring-4 focus:ring-cyan-500/50 group overflow-hidden"
>>>>>>> 0502132a
						>
							{/* Button inner glow */}
							<div className="absolute inset-0 bg-gradient-to-r from-white/10 via-white/5 to-white/10 rounded-full opacity-0 group-hover:opacity-100 transition-opacity duration-300"></div>

<<<<<<< HEAD
							<span className="relative mr-4 tracking-wide">Get started</span>
							<svg
								className="relative w-6 h-6 transition-transform duration-300 group-hover:translate-x-2 group-hover:scale-110"
=======
							<span className="relative mr-2 sm:mr-4 tracking-wide">Get started</span>
							<svg
								className="relative w-4 h-4 sm:w-5 sm:h-5 lg:w-6 lg:h-6 transition-transform duration-300 group-hover:translate-x-1 sm:group-hover:translate-x-2 group-hover:scale-110"
>>>>>>> 0502132a
								fill="none"
								stroke="currentColor"
								viewBox="0 0 24 24"
							>
								<path strokeLinecap="round" strokeLinejoin="round" strokeWidth={2.5} d="M13 7l5 5m0 0l-5 5m5-5H6" />
							</svg>

							{/* Animated border */}
							<div className="absolute inset-0 rounded-full border-2 border-white/20 animate-pulse"></div>
						</Link>
					</div>

					<div className="flex justify-center">
						<div className="flex space-x-3">
							{Array.from({ length: 7 }).map((_, i) => (
								<div key={i} className="relative">
									<div
										className="w-3 h-3 rounded-full bg-cyan-400/60 animate-pulse"
										style={{ animationDelay: `${i * 0.15}s` }}
									></div>
									<div
										className="absolute inset-0 w-3 h-3 rounded-full bg-cyan-400/30 animate-ping"
										style={{ animationDelay: `${i * 0.15 + 1}s`, animationDuration: "2s" }}
									></div>
								</div>
							))}
						</div>
					</div>
				</div>
			</div>

			<div
				className="absolute inset-0 bg-[linear-gradient(rgba(6,182,212,0.05)_1px,transparent_1px),linear-gradient(90deg,rgba(6,182,212,0.05)_1px,transparent_1px)] bg-[size:60px_60px] pointer-events-none animate-pulse"
				style={{ animationDuration: "4s" }}
			></div>

			<div className="absolute inset-0 bg-radial-gradient from-transparent via-transparent to-slate-950/20 pointer-events-none"></div>
		</div>
	);
}<|MERGE_RESOLUTION|>--- conflicted
+++ resolved
@@ -7,11 +7,9 @@
 			<VideoBackground />
 			
 			{/* Animated header with floating data metrics */}
-<<<<<<< HEAD
+
 			<div className="absolute top-0 left-0 right-0 h-32 z-20">
-=======
-			<div className="absolute top-0 left-0 right-0 h-48 sm:h-56 z-20">
->>>>>>> 0502132a
+
 				<div className="relative w-full h-full">
 					{/* Flowing data streams */}
 					<div className="absolute inset-0 overflow-hidden">
@@ -29,7 +27,7 @@
 								}}
 							/>
 						))}
-<<<<<<< HEAD
+
 					</div>
 
 					{/* Floating research metrics */}
@@ -351,342 +349,7 @@
 									<h2 className="text-xl font-semibold text-cyan-100">Species Identification</h2>
 								</div>
 								<p className="text-sm text-cyan-200/80">
-=======
-					</div>
-
-					{/* Header content with proper flexbox layout */}
-					<div className="relative w-full h-full px-4 sm:px-6 lg:px-8">
-						{/* Top row - Metrics and Ocean Depth */}
-						<div className="flex justify-between items-start pt-2 sm:pt-4">
-							{/* Left side - Research metrics */}
-							<div className="flex flex-wrap gap-2 sm:gap-3 lg:gap-4 max-w-xs sm:max-w-sm lg:max-w-md">
-								{[
-									{ label: "Active Sensors", value: "2,847", color: "cyan" },
-									{ label: "Species Detected", value: "1,293", color: "blue" },
-									{ label: "Data Points", value: "847K", color: "teal" },
-								].map((metric, i) => (
-									<div key={metric.label} className="relative group" style={{ animationDelay: `${i * 0.3}s` }}>
-										<div className={`absolute inset-0 bg-${metric.color}-400/10 rounded-lg blur-xl animate-pulse`} />
-										<div className="relative bg-slate-900/40 backdrop-blur-sm border border-cyan-400/20 rounded-lg px-2 sm:px-3 py-1 sm:py-2">
-											<div className={`text-xs text-${metric.color}-300 font-medium mb-0.5 sm:mb-1`}>{metric.label}</div>
-											<div className={`text-sm sm:text-base font-bold text-${metric.color}-100 animate-pulse`}>{metric.value}</div>
-											<div
-												className={`absolute -top-0.5 sm:-top-1 -right-0.5 sm:-right-1 w-1.5 h-1.5 sm:w-2 sm:h-2 bg-${metric.color}-400 rounded-full animate-ping`}
-											/>
-										</div>
-									</div>
-								))}
-							</div>
-
-							{/* Right side - Ocean depth */}
-							<div className="max-w-xs sm:max-w-sm">
-								<div className="relative bg-slate-900/40 backdrop-blur-sm border border-blue-400/20 rounded-lg px-2 sm:px-3 py-2 sm:py-3">
-									<div className="text-xs sm:text-sm text-blue-300 font-medium mb-1 sm:mb-2">Ocean Depth</div>
-									<div className="flex items-center space-x-2 sm:space-x-3">
-										<div className="relative w-1.5 sm:w-2 h-12 sm:h-16 bg-slate-700 rounded-full overflow-hidden">
-											<div
-												className="absolute bottom-0 w-full bg-gradient-to-t from-blue-500 to-cyan-400 rounded-full animate-pulse"
-												style={{ height: "75%", animationDuration: "3s" }}
-											/>
-										</div>
-										<div>
-											<div className="text-sm sm:text-base font-bold text-blue-100">3,847m</div>
-											<div className="text-xs text-blue-300">Abyssal Zone</div>
-										</div>
-									</div>
-								</div>
-							</div>
-						</div>
-
-						{/* Bottom row - System status and Environmental data */}
-						<div className="flex justify-between items-start pt-4 sm:pt-6">
-							{/* Left side - System status */}
-							<div className="max-w-xs sm:max-w-sm">
-								<div className="space-y-1 sm:space-y-2">
-									{[
-										{ name: "AI Processing", status: "Active", color: "green" },
-										{ name: "Data Collection", status: "Online", color: "blue" },
-										{ name: "Analysis Engine", status: "Running", color: "cyan" },
-									].map((system, i) => (
-										<div key={system.name} className="flex items-center space-x-1 sm:space-x-2 text-xs">
-											<div
-												className={`w-1.5 h-1.5 sm:w-2 sm:h-2 bg-${system.color}-400 rounded-full animate-pulse`}
-												style={{ animationDelay: `${i * 0.5}s` }}
-											/>
-											<span className="text-slate-300 font-medium text-xs">{system.name}</span>
-											<span className={`text-${system.color}-300 text-xs`}>{system.status}</span>
-										</div>
-									))}
-								</div>
-							</div>
-
-							{/* Right side - Environmental data */}
-							<div className="max-w-xs sm:max-w-sm">
-								<div className="bg-slate-900/30 backdrop-blur-sm border border-teal-400/20 rounded-lg p-2 sm:p-3">
-									<div className="text-xs text-teal-300 font-medium mb-1 sm:mb-2">Environmental Data</div>
-									<div className="space-y-0.5 sm:space-y-1 text-xs">
-										<div className="flex justify-between">
-											<span className="text-slate-300">Temperature:</span>
-											<span className="text-teal-200 animate-pulse">2.1°C</span>
-										</div>
-										<div className="flex justify-between">
-											<span className="text-slate-300">Pressure:</span>
-											<span className="text-blue-200 animate-pulse">384 atm</span>
-										</div>
-										<div className="flex justify-between">
-											<span className="text-slate-300">Salinity:</span>
-											<span className="text-cyan-200 animate-pulse">34.7 ppt</span>
-										</div>
-									</div>
-								</div>
-							</div>
-						</div>
-					</div>
-				</div>
-			</div>
-
-			{/* Animated constellation network */}
-			<div className="absolute top-0 left-0 right-0 h-96 z-10">
-				<svg className="w-full h-full" viewBox="0 0 1200 400">
-					{/* Connection lines */}
-					{Array.from({ length: 12 }).map((_, i) => {
-						const x1 = i * 100 + Math.sin(i) * 50
-						const y1 = 50 + Math.cos(i) * 30
-						const x2 = (i + 1) * 100 + Math.sin(i + 1) * 50
-						const y2 = 50 + Math.cos(i + 1) * 30
-						return (
-							<line
-								key={`line-${i}`}
-								x1={x1}
-								y1={y1}
-								x2={x2}
-								y2={y2}
-								stroke="rgba(6,182,212,0.3)"
-								strokeWidth="1"
-								className="animate-pulse"
-								style={{ animationDelay: `${i * 0.2}s`, animationDuration: "4s" }}
-							/>
-						)
-					})}
-
-					{/* Network nodes */}
-					{Array.from({ length: 15 }).map((_, i) => {
-						const x = i * 80 + Math.sin(i * 0.5) * 40
-						const y = 50 + Math.cos(i * 0.3) * 25
-						return (
-							<g key={`node-${i}`}>
-								<circle
-									cx={x}
-									cy={y}
-									r="3"
-									fill="rgba(6,182,212,0.6)"
-									className="animate-pulse"
-									style={{ animationDelay: `${i * 0.15}s` }}
-								/>
-								<circle
-									cx={x}
-									cy={y}
-									r="8"
-									fill="none"
-									stroke="rgba(6,182,212,0.2)"
-									strokeWidth="1"
-									className="animate-ping"
-									style={{ animationDelay: `${i * 0.15}s`, animationDuration: "3s" }}
-								/>
-							</g>
-						)
-					})}
-				</svg>
-			</div>
-
-			{/* Floating marine life silhouettes */}
-			<div className="absolute inset-0 z-5">
-				{Array.from({ length: 8 }).map((_, i) => (
-					<div
-						key={`marine-${i}`}
-						className="absolute opacity-20"
-						style={{
-							left: `${Math.random() * 90}%`,
-							top: `${Math.random() * 60 + 10}%`,
-							animationDelay: `${Math.random() * 10}s`,
-						}}
-					>
-						<div
-							className="w-8 h-4 bg-gradient-to-r from-cyan-400/30 to-blue-400/30 rounded-full animate-pulse transform"
-							style={{
-								animationDuration: `${Math.random() * 4 + 3}s`,
-								transform: `rotate(${Math.random() * 360}deg) scale(${Math.random() * 0.5 + 0.5})`,
-							}}
-						/>
-					</div>
-				))}
-			</div>
-
-
-			{/* Deep ocean current effect */}
-			<div className="absolute inset-0 opacity-30">
-				<div
-					className="absolute inset-0 bg-gradient-to-r from-transparent via-cyan-500/5 to-transparent animate-pulse"
-					style={{ animationDuration: "8s" }}
-				></div>
-				<div
-					className="absolute inset-0 bg-gradient-to-l from-transparent via-blue-500/5 to-transparent animate-pulse"
-					style={{ animationDuration: "12s", animationDelay: "2s" }}
-				></div>
-			</div>
-
-			{/* Enhanced particle system with multiple types */}
-			<div className="absolute inset-0">
-				{/* Micro particles */}
-				{Array.from({ length: 80 }).map((_, i) => (
-					<div
-						key={`micro-${i}`}
-						className="absolute rounded-full bg-cyan-400/30 animate-pulse"
-						style={{
-							left: `${Math.random() * 100}%`,
-							top: `${Math.random() * 100}%`,
-							width: `${Math.random() * 4 + 1}px`,
-							height: `${Math.random() * 4 + 1}px`,
-							animationDelay: `${Math.random() * 5}s`,
-							animationDuration: `${Math.random() * 4 + 3}s`,
-						}}
-					/>
-				))}
-
-				{/* Medium floating particles */}
-				{Array.from({ length: 25 }).map((_, i) => (
-					<div
-						key={`medium-${i}`}
-						className="absolute rounded-full bg-gradient-to-r from-cyan-300/20 to-blue-300/20 animate-bounce"
-						style={{
-							left: `${Math.random() * 100}%`,
-							top: `${Math.random() * 100}%`,
-							width: `${Math.random() * 12 + 6}px`,
-							height: `${Math.random() * 12 + 6}px`,
-							animationDelay: `${Math.random() * 6}s`,
-							animationDuration: `${Math.random() * 5 + 4}s`,
-						}}
-					/>
-				))}
-			</div>
-
-			{/* Enhanced floating orbs with glow effects */}
-			<div className="absolute inset-0">
-				{Array.from({ length: 12 }).map((_, i) => (
-					<div
-						key={`orb-${i}`}
-						className="absolute rounded-full bg-gradient-to-r from-cyan-400/15 via-blue-400/10 to-teal-400/15 blur-2xl animate-pulse"
-						style={{
-							left: `${Math.random() * 90}%`,
-							top: `${Math.random() * 90}%`,
-							width: `${Math.random() * 300 + 150}px`,
-							height: `${Math.random() * 300 + 150}px`,
-							animationDelay: `${Math.random() * 8}s`,
-							animationDuration: `${Math.random() * 10 + 8}s`,
-							transform: `rotate(${Math.random() * 360}deg)`,
-						}}
-					/>
-				))}
-			</div>
-
-			<div className="absolute inset-0 opacity-20">
-				<svg className="absolute inset-0 w-full h-full" viewBox="0 0 1200 800" preserveAspectRatio="none">
-					<path
-						d="M0,400 Q300,300 600,400 T1200,400 L1200,800 L0,800 Z"
-						fill="url(#wave1)"
-						className="animate-pulse"
-						style={{ animationDuration: "6s" }}
-					/>
-					<path
-						d="M0,500 Q400,400 800,500 T1200,500 L1200,800 L0,800 Z"
-						fill="url(#wave2)"
-						className="animate-pulse"
-						style={{ animationDuration: "8s", animationDelay: "1s" }}
-					/>
-					<defs>
-						<linearGradient id="wave1" x1="0%" y1="0%" x2="0%" y2="100%">
-							<stop offset="0%" stopColor="rgba(6,182,212,0.1)" />
-							<stop offset="100%" stopColor="rgba(6,182,212,0.05)" />
-						</linearGradient>
-						<linearGradient id="wave2" x1="0%" y1="0%" x2="0%" y2="100%">
-							<stop offset="0%" stopColor="rgba(59,130,246,0.08)" />
-							<stop offset="100%" stopColor="rgba(59,130,246,0.03)" />
-						</linearGradient>
-					</defs>
-				</svg>
-			</div>
-
-			{/* Main content - optimized for laptop screens */}
-			<div className="relative z-30 flex min-h-screen items-center justify-center px-4 sm:px-6 lg:px-8">
-				<div className="text-center max-w-6xl mx-auto">
-					{/* Header section - more compact for laptop */}
-					<div className="mb-8 sm:mb-10 flex items-center justify-center">
-						<div className="relative flex items-center space-x-3 sm:space-x-4">
-							<div className="relative">
-								<div className="absolute inset-0 w-12 h-12 sm:w-16 sm:h-16 rounded-full bg-gradient-to-r from-cyan-400 to-blue-500 blur-lg opacity-60 animate-pulse"></div>
-								<div className="relative w-12 h-12 sm:w-16 sm:h-16 rounded-full bg-gradient-to-r from-cyan-400 to-blue-500 flex items-center justify-center shadow-2xl">
-									<div
-										className="w-6 h-6 sm:w-8 sm:h-8 rounded-full bg-gradient-to-r from-white/30 to-white/10 backdrop-blur-sm animate-spin"
-										style={{ animationDuration: "8s" }}
-									></div>
-								</div>
-							</div>
-							<div className="text-left">
-								<h3 className="text-lg sm:text-2xl font-bold text-transparent bg-clip-text bg-gradient-to-r from-cyan-300 to-blue-300 animate-pulse">
-									AI-Driven
-								</h3>
-								<p className="text-sm sm:text-lg text-cyan-200/90 font-medium">Biodiversity</p>
-							</div>
-						</div>
-					</div>
-
-					{/* Main title - responsive sizing for laptop screens */}
-					<div className="mb-6 sm:mb-8 relative z-20">
-						<h1 className="text-4xl sm:text-5xl md:text-6xl lg:text-7xl xl:text-8xl font-black text-cyan-200 mb-1 sm:mb-2 leading-tight tracking-tight drop-shadow-lg">
-							<span className="inline-block animate-pulse" style={{ animationDelay: "0s" }}>
-								Deep
-							</span>{" "}
-							<span className="inline-block animate-pulse" style={{ animationDelay: "0.2s" }}>
-								Sea
-							</span>
-						</h1>
-						<h2 className="text-3xl sm:text-4xl md:text-5xl lg:text-6xl xl:text-7xl font-bold text-blue-300 mb-1 sm:mb-2 leading-tight drop-shadow-lg">
-							<span className="inline-block animate-pulse" style={{ animationDelay: "0.4s" }}>
-								Biodiversity
-							</span>
-						</h2>
-						<h3 className="text-2xl sm:text-3xl md:text-4xl lg:text-5xl font-light text-teal-300 leading-tight drop-shadow-lg">
-							<span className="inline-block animate-pulse" style={{ animationDelay: "0.6s" }}>
-								Research
-							</span>{" "}
-							<span className="inline-block animate-pulse" style={{ animationDelay: "0.8s" }}>
-								Platform
-							</span>
-						</h3>
-					</div>
-
-					{/* Description - optimized for laptop reading */}
-					<div className="relative mb-8 sm:mb-10">
-						<div className="absolute inset-0 bg-gradient-to-r from-transparent via-cyan-500/5 to-transparent blur-xl"></div>
-						<p className="relative text-lg sm:text-xl md:text-2xl lg:text-3xl text-blue-100/95 max-w-5xl mx-auto leading-relaxed font-light text-balance px-2">
-							Revolutionizing marine conservation through{" "}
-							<span className="text-cyan-300 font-medium">advanced AI-powered</span> species identification,
-							environmental monitoring, and <span className="text-teal-300 font-medium">predictive analytics</span> for
-							deep ocean ecosystems.
-						</p>
-					</div>
-
-					{/* Feature cards - optimized for laptop screens */}
-					<div className="grid gap-4 sm:gap-6 grid-cols-1 sm:grid-cols-2 lg:grid-cols-2 xl:grid-cols-4 mb-12 sm:mb-16">
-						<div className="relative group">
-							<div className="absolute inset-0 bg-gradient-to-r from-cyan-400/10 to-blue-400/10 rounded-xl blur-xl animate-pulse"></div>
-							<div className="relative rounded-xl border border-cyan-400/20 bg-slate-900/40 backdrop-blur-sm p-4 sm:p-6 shadow-sm hover:border-cyan-400/40 transition-all duration-300">
-								<div className="flex items-center space-x-2 sm:space-x-3 mb-2 sm:mb-3">
-									<div className="w-2 h-2 sm:w-3 sm:h-3 rounded-full bg-cyan-400 animate-pulse"></div>
-									<h2 className="text-base sm:text-lg lg:text-xl font-semibold text-cyan-100">Species Identification</h2>
-								</div>
-								<p className="text-xs sm:text-sm text-cyan-200/80 leading-relaxed">
->>>>>>> 0502132a
+
 									Upload images to identify species using computer vision models and access
 									confidence scores.
 								</p>
@@ -695,21 +358,14 @@
 						
 						<div className="relative group">
 							<div className="absolute inset-0 bg-gradient-to-r from-blue-400/10 to-teal-400/10 rounded-xl blur-xl animate-pulse"></div>
-<<<<<<< HEAD
+
 							<div className="relative rounded-xl border border-blue-400/20 bg-slate-900/40 backdrop-blur-sm p-6 shadow-sm hover:border-blue-400/40 transition-all duration-300">
 								<div className="flex items-center space-x-3 mb-3">
 									<div className="w-3 h-3 rounded-full bg-blue-400 animate-pulse"></div>
 									<h2 className="text-xl font-semibold text-blue-100">Conservation Insights</h2>
 								</div>
 								<p className="text-sm text-blue-200/80">
-=======
-							<div className="relative rounded-xl border border-blue-400/20 bg-slate-900/40 backdrop-blur-sm p-4 sm:p-6 shadow-sm hover:border-blue-400/40 transition-all duration-300">
-								<div className="flex items-center space-x-2 sm:space-x-3 mb-2 sm:mb-3">
-									<div className="w-2 h-2 sm:w-3 sm:h-3 rounded-full bg-blue-400 animate-pulse"></div>
-									<h2 className="text-base sm:text-lg lg:text-xl font-semibold text-blue-100">Conservation Insights</h2>
-								</div>
-								<p className="text-xs sm:text-sm text-blue-200/80 leading-relaxed">
->>>>>>> 0502132a
+
 									AI-assisted recommendations for conservation strategies driven by
 									spatial and temporal data.
 								</p>
@@ -718,21 +374,14 @@
 						
 						<div className="relative group">
 							<div className="absolute inset-0 bg-gradient-to-r from-teal-400/10 to-cyan-400/10 rounded-xl blur-xl animate-pulse"></div>
-<<<<<<< HEAD
+
 							<div className="relative rounded-xl border border-teal-400/20 bg-slate-900/40 backdrop-blur-sm p-6 shadow-sm hover:border-teal-400/40 transition-all duration-300">
 								<div className="flex items-center space-x-3 mb-3">
 									<div className="w-3 h-3 rounded-full bg-teal-400 animate-pulse"></div>
 									<h2 className="text-xl font-semibold text-teal-100">Water Quality Analysis</h2>
 								</div>
 								<p className="text-sm text-teal-200/80">
-=======
-							<div className="relative rounded-xl border border-teal-400/20 bg-slate-900/40 backdrop-blur-sm p-4 sm:p-6 shadow-sm hover:border-teal-400/40 transition-all duration-300">
-								<div className="flex items-center space-x-2 sm:space-x-3 mb-2 sm:mb-3">
-									<div className="w-2 h-2 sm:w-3 sm:h-3 rounded-full bg-teal-400 animate-pulse"></div>
-									<h2 className="text-base sm:text-lg lg:text-xl font-semibold text-teal-100">Water Quality Analysis</h2>
-								</div>
-								<p className="text-xs sm:text-sm text-teal-200/80 leading-relaxed">
->>>>>>> 0502132a
+
 									Visualize water quality metrics and hotspots with interactive maps and
 									model-based predictions.
 								</p>
@@ -741,21 +390,14 @@
 						
 						<div className="relative group">
 							<div className="absolute inset-0 bg-gradient-to-r from-cyan-400/10 to-blue-400/10 rounded-xl blur-xl animate-pulse"></div>
-<<<<<<< HEAD
+
 							<div className="relative rounded-xl border border-cyan-400/20 bg-slate-900/40 backdrop-blur-sm p-6 shadow-sm hover:border-cyan-400/40 transition-all duration-300">
 								<div className="flex items-center space-x-3 mb-3">
 									<div className="w-3 h-3 rounded-full bg-cyan-400 animate-pulse"></div>
 									<h2 className="text-xl font-semibold text-cyan-100">Gene Sequence Analysis</h2>
 								</div>
 								<p className="text-sm text-cyan-200/80">
-=======
-							<div className="relative rounded-xl border border-cyan-400/20 bg-slate-900/40 backdrop-blur-sm p-4 sm:p-6 shadow-sm hover:border-cyan-400/40 transition-all duration-300">
-								<div className="flex items-center space-x-2 sm:space-x-3 mb-2 sm:mb-3">
-									<div className="w-2 h-2 sm:w-3 sm:h-3 rounded-full bg-cyan-400 animate-pulse"></div>
-									<h2 className="text-base sm:text-lg lg:text-xl font-semibold text-cyan-100">Gene Sequence Analysis</h2>
-								</div>
-								<p className="text-xs sm:text-sm text-cyan-200/80 leading-relaxed">
->>>>>>> 0502132a
+
 									Analyze genetic sequences to predict functional annotations and
 									potential threats.
 								</p>
@@ -763,16 +405,11 @@
 						</div>
 					</div>
 
-<<<<<<< HEAD
+
 					<div className="relative mb-16">
 						{/* Outer glow ring */}
 						<div className="absolute inset-0 -m-4">
-=======
-					{/* CTA Button - optimized for laptop screens */}
-					<div className="relative mb-12 sm:mb-16">
-						{/* Outer glow ring */}
-						<div className="absolute inset-0 -m-2 sm:-m-4">
->>>>>>> 0502132a
+
 							<div
 								className="w-full h-full rounded-full bg-gradient-to-r from-cyan-400/20 via-blue-500/20 to-teal-400/20 blur-2xl animate-pulse"
 								style={{ animationDuration: "3s" }}
@@ -780,41 +417,30 @@
 						</div>
 
 						{/* Middle glow */}
-<<<<<<< HEAD
+
 						<div className="absolute inset-0 -m-2">
-=======
-						<div className="absolute inset-0 -m-1 sm:-m-2">
->>>>>>> 0502132a
+
 							<div
 								className="w-full h-full rounded-full bg-gradient-to-r from-cyan-400/30 to-blue-500/30 blur-xl animate-pulse"
 								style={{ animationDuration: "2s", animationDelay: "0.5s" }}
 							></div>
 						</div>
 
-<<<<<<< HEAD
+
 						{/* Button - keeping your original link */}
 						<Link
 							href="/auth/login"
 							className="relative inline-flex items-center px-16 py-6 text-xl font-bold text-white bg-gradient-to-r from-cyan-500 via-blue-600 to-teal-500 rounded-full shadow-2xl hover:from-cyan-400 hover:via-blue-500 hover:to-teal-400 transition-all duration-500 transform hover:scale-110 hover:shadow-cyan-500/30 focus:outline-none focus:ring-4 focus:ring-cyan-500/50 group overflow-hidden"
-=======
-						{/* Button - responsive sizing for laptop */}
-						<Link
-							href="/auth/login"
-							className="relative inline-flex items-center px-8 sm:px-12 lg:px-16 py-4 sm:py-5 lg:py-6 text-base sm:text-lg lg:text-xl font-bold text-white bg-gradient-to-r from-cyan-500 via-blue-600 to-teal-500 rounded-full shadow-2xl hover:from-cyan-400 hover:via-blue-500 hover:to-teal-400 transition-all duration-500 transform hover:scale-105 sm:hover:scale-110 hover:shadow-cyan-500/30 focus:outline-none focus:ring-4 focus:ring-cyan-500/50 group overflow-hidden"
->>>>>>> 0502132a
+
 						>
 							{/* Button inner glow */}
 							<div className="absolute inset-0 bg-gradient-to-r from-white/10 via-white/5 to-white/10 rounded-full opacity-0 group-hover:opacity-100 transition-opacity duration-300"></div>
 
-<<<<<<< HEAD
+
 							<span className="relative mr-4 tracking-wide">Get started</span>
 							<svg
 								className="relative w-6 h-6 transition-transform duration-300 group-hover:translate-x-2 group-hover:scale-110"
-=======
-							<span className="relative mr-2 sm:mr-4 tracking-wide">Get started</span>
-							<svg
-								className="relative w-4 h-4 sm:w-5 sm:h-5 lg:w-6 lg:h-6 transition-transform duration-300 group-hover:translate-x-1 sm:group-hover:translate-x-2 group-hover:scale-110"
->>>>>>> 0502132a
+
 								fill="none"
 								stroke="currentColor"
 								viewBox="0 0 24 24"
