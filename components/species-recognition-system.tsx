--- conflicted
+++ resolved
@@ -114,7 +114,7 @@
 
       const data = await response.json()
       if (!response.ok) {
-<<<<<<< HEAD
+
         throw new Error(data?.error || "Failed to analyze image")
       }
 
@@ -454,11 +454,3 @@
     </div>
   )
 }
-=======
-        const errorData = await response.json()
-        if (response.status === 429 && errorData.tokenLimitReached) {
-          setError("Daily token limit reached. Please upgrade your plan to continue using AI features.")
-          // You could also redirect to subscription page here
-          return
-        }
->>>>>>> 0502132a
