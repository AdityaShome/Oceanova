--- conflicted
+++ resolved
@@ -97,7 +97,6 @@
 
   return (
     <>
-<<<<<<< HEAD
       <nav className="fixed top-0 left-0 right-0 z-50 backdrop-blur-2xl bg-gradient-to-r from-slate-900/95 via-blue-900/95 to-cyan-900/95 border-b border-gradient-to-r from-cyan-400/30 via-blue-400/20 to-cyan-400/30 shadow-2xl">
         <div className="max-w-7xl mx-auto px-4 sm:px-6 lg:px-8">
           <div className="flex items-center justify-between h-24">
@@ -107,25 +106,6 @@
                 <div className="w-12 h-12 bg-gradient-to-br from-cyan-400 via-blue-500 to-purple-600 rounded-2xl flex items-center justify-center backdrop-blur-md border border-cyan-400/40 shadow-lg group-hover:shadow-cyan-400/25 transition-all duration-300 group-hover:scale-105">
                   <div className="w-6 h-6 bg-white rounded-full flex items-center justify-center">
                     <div className="w-3 h-3 bg-gradient-to-br from-cyan-400 to-blue-500 rounded-full animate-pulse"></div>
-=======
-      <nav className="fixed top-0 left-0 right-0 z-50 bg-slate-950/80 backdrop-blur-md border-b border-slate-800/50 shadow-xl">
-        <div className="w-full px-4 sm:px-6 lg:px-8">
-          <div className="flex items-center justify-start h-18 relative w-full">
-            {/* Centered Navigation Container */}
-            <div className="flex items-center w-full">
-              {/* Logo and Brand */}
-              <div className="flex items-center space-x-2">
-                {/* Brand Logo + Text */}
-                <div className="hidden lg:flex items-center space-x-2">
-                  <img src="/placeholder-logo.png" alt="Oceanova Logo" className="w-20 h-20 drop-shadow" />
-                  <div className="flex flex-col leading-tight">
-                    <span className="text-xl font-extrabold bg-gradient-to-r from-white via-cyan-100 to-blue-100 bg-clip-text text-transparent tracking-wide">
-                      OCEANOVA
-                    </span>
-                    <span className="text-xs text-cyan-300/40 font-medium tracking-wider">
-                      Marine Conservation Platform
-                    </span>
->>>>>>> e503843e
                   </div>
                 </div>
               </div>
@@ -249,7 +229,6 @@
                   return (
                     <Link
                       key={item.href}
-<<<<<<< HEAD
                       href={item.href}
                       className={`relative flex items-center space-x-2 px-4 py-2.5 text-sm font-medium rounded-xl transition-all duration-300 group ${
                         isActive
@@ -437,9 +416,7 @@
                   return (
                     <Link
                       key={item.href}
-=======
-
->>>>>>> e503843e
+
                       href={item.href}
                       className={`flex items-center space-x-3 px-4 py-3 text-base font-medium rounded-xl transition-all duration-300 ${
                         isActive
@@ -453,7 +430,6 @@
                     </Link>
                   )
                 })}
-<<<<<<< HEAD
 
                 {/* More Options */}
                 <div className="pt-2 border-t border-white/10">
@@ -507,9 +483,6 @@
                 )}
 
 
-=======
-                
->>>>>>> e503843e
                 {/* Mobile Profile Section */}
                 {userData && (
                   <div className="pt-4 border-t border-white/10">
@@ -538,7 +511,6 @@
                       <User className="w-4 h-4" />
                       <span>Profile Settings</span>
                     </Link>
-<<<<<<< HEAD
                     <Link
                       href="/subscription"
                       className="flex items-center space-x-3 px-4 py-3 text-cyan-100 hover:text-white hover:bg-white/10 rounded-xl transition-colors duration-200"
@@ -547,8 +519,7 @@
                       <Crown className="w-4 h-4" />
                       <span>Subscription</span>
                     </Link>
-=======
->>>>>>> e503843e
+
                     <button
                       onClick={() => {
                         handleLogout()
@@ -579,7 +550,6 @@
         </div>
       </nav>
 
-<<<<<<< HEAD
       {/* Click outside to close dropdowns */}
       {(isProfileOpen || isMoreOpen) && (
         <div 
@@ -593,15 +563,3 @@
     </>
   )
 }
-=======
-      {/* Click outside to close profile dropdown */}
-      {isProfileOpen && (
-        <div 
-          className="fixed inset-0 z-40" 
-          onClick={() => setIsProfileOpen(false)}
-        />
-      )}
-    </>
-  )
-}
->>>>>>> e503843e
