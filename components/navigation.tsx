"use client"

import { useEffect, useState } from "react"
import Link from "next/link"
import { usePathname } from "next/navigation"
import { BubbleButton } from "@/components/bubble-button"
import { Menu, X, User, LogOut, Settings, ChevronDown, Zap, Crown, Building2, MoreHorizontal, Phone, BarChart3, TrendingUp, Leaf } from "lucide-react"
import { Badge } from "@/components/ui/badge"

export function Navigation() {
  const [isMenuOpen, setIsMenuOpen] = useState(false)
  const [isProfileOpen, setIsProfileOpen] = useState(false)
  const [isMoreOpen, setIsMoreOpen] = useState(false)
  const [avatar, setAvatar] = useState<string>("")
  const [userData, setUserData] = useState<any>(null)
  const [tokenStatus, setTokenStatus] = useState<any>(null)
  const [subscription, setSubscription] = useState<any>(null)
  const pathname = usePathname()

  useEffect(() => {
    try {
      const stored = localStorage.getItem("profile")
      if (stored) {
        const data = JSON.parse(stored)
        setUserData(data)
        if (data?.avatar) {
          setAvatar(data.avatar)
        }
      }
    } catch {}
  }, [])

  // Fetch token status and subscription info
  useEffect(() => {
    const fetchTokenStatus = async () => {
      try {
        const response = await fetch('/api/tokens/status', {
          credentials: 'include'
        })
        const data = await response.json()
        if (data.success) {
          setTokenStatus(data.tokenStatus)
          setSubscription(data.subscription)
        }
      } catch (error) {
        console.error('Error fetching token status:', error)
      }
    }

    if (userData) {
      fetchTokenStatus()
    }
  }, [userData])

  const mainNavItems = [
    { href: "/", label: "Home", icon: "🏠" },
    { href: "/solutions/data-collection", label: "Watchlist", icon: "📋" },
    { href: "/solutions/ai-processing", label: "AI Processing", icon: "🤖" },
    { href: "/species-recognition", label: "Species Recognition", icon: "🔍" },
    { href: "/water-quality", label: "Water Quality", icon: "💧" },
<<<<<<< HEAD
    { href: "/dashboard", label: "Dashboard", icon: "📋" },
    { href: "/contact", label: "Contact", icon: "📞" },
=======
    { href: "/dashboard", label: "Dashboard", icon: "📊" },
  ]

  const moreNavItems = [
    { href: "/solutions/population-trends", label: "Population Trends", icon: TrendingUp },
    { href: "/solutions/conservation-insights", label: "Conservation", icon: Leaf },
    { href: "/subscription", label: "Subscription", icon: Crown },
>>>>>>> 8dbd6644
  ]


  const handleLogout = async () => {
    try {
      await fetch('/api/logout', { method: 'POST', credentials: 'include' })
      localStorage.removeItem("profile")
      localStorage.removeItem("user")
      window.location.href = "/auth/login"
    } catch (error) {
      console.error("Logout error:", error)
    }
  }

  return (
    <>
      <nav className="fixed top-0 left-0 right-0 z-50 bg-slate-950/80 backdrop-blur-md border-b border-slate-800/50 shadow-xl">
        <div className="max-w-5xl mx-auto px-4 sm:px-6 lg:px-8">
          <div className="flex items-center justify-center h-18 relative w-full">
            {/* Centered Navigation Container */}
            <div className="flex items-center space-x-4">
              {/* Logo and Brand */}
              <div className="flex items-center space-x-2">
                <Link href="/" className="flex items-center group">
                  <div className="relative">
                    <div className="w-8 h-8 bg-gradient-to-br from-cyan-400 via-blue-500 to-purple-600 rounded-lg flex items-center justify-center border border-cyan-400/40 shadow-lg group-hover:shadow-cyan-400/25 transition-all duration-300 group-hover:scale-105">
                      <div className="w-4 h-4 bg-white rounded-full flex items-center justify-center">
                        <div className="w-2 h-2 bg-gradient-to-br from-cyan-400 to-blue-500 rounded-full animate-pulse"></div>
                      </div>
                    </div>
                    <div className="absolute -inset-1 bg-gradient-to-r from-cyan-400/20 to-blue-500/20 rounded-lg blur opacity-0 group-hover:opacity-100 transition-opacity duration-300"></div>
                  </div>
                </Link>
                
                {/* Brand Text */}
                <div className="hidden lg:flex flex-col">
                  <span className="text-xs font-bold bg-gradient-to-r from-white via-cyan-100 to-blue-100 bg-clip-text text-transparent">
                    AI-driven Biodiversity
                  </span>
                  <span className="text-[8px] text-cyan-300/70 font-medium tracking-wider">
                    Marine Conservation Platform
                  </span>
                </div>
              </div>

              {/* Navigation Links */}
              <div className="hidden lg:flex items-center">
                <div className="flex items-center bg-white/10 rounded-lg p-1 border border-white/10">
                  {navItems.map((item) => {
                    const isActive = pathname === item.href
                    return (
                      <Link
                        key={item.href}
                        href={item.href}
                        className={`relative flex items-center space-x-1 px-2 py-1.5 text-xs font-medium rounded-md transition-all duration-300 group ${
                          isActive
                            ? "text-white"
                            : "text-cyan-100 hover:text-white hover:bg-white/10"
                        }`}
                      >
                        <span className="text-sm">{item.icon}</span>
                        <span className="whitespace-nowrap">{item.label}</span>
                      </Link>
                    )
                  })}
                </div>
              </div>

              {/* Profile and Contact */}
              <div className="flex items-center space-x-2">
                {/* Profile Dropdown */}
                <div className="relative">
                  <button
                    onClick={() => setIsProfileOpen(!isProfileOpen)}
                    className="flex items-center space-x-1 p-1.5 rounded-lg bg-white/10 border border-white/10 hover:bg-white/15 transition-all duration-300 group"
                  >
                    <div className="relative">
                      <div className="w-6 h-6 rounded-md overflow-hidden border-2 border-cyan-400/40 group-hover:border-cyan-300 transition-colors duration-300">
                        {avatar ? (
                          <img src={avatar} alt="Avatar" className="w-full h-full object-cover" />
                        ) : (
                          <div className="w-full h-full bg-gradient-to-br from-cyan-400/20 to-blue-500/20 flex items-center justify-center">
                            <User className="w-3 h-3 text-cyan-300" />
                          </div>
                        )}
                      </div>
                      <div className="absolute -bottom-0.5 -right-0.5 w-2 h-2 bg-green-400 rounded-full border border-slate-900"></div>
                    </div>
                    <div className="hidden xl:block text-left">
                      <div className="text-[10px] font-medium text-white">
                        {userData?.firstName || "User"}
                      </div>
                    </div>
                    <ChevronDown className={`w-3 h-3 text-cyan-300 transition-transform duration-300 ${isProfileOpen ? 'rotate-180' : ''}`} />
                  </button>

                  {/* Profile Dropdown Menu */}
                  {isProfileOpen && (
                    <div className="absolute right-0 mt-2 w-64 bg-slate-900/95 backdrop-blur-2xl rounded-2xl border border-white/10 shadow-2xl py-2 z-50">
                      <div className="px-4 py-3 border-b border-white/10">
                        <div className="text-sm font-medium text-white">{userData?.firstName} {userData?.lastName}</div>
                        <div className="text-xs text-cyan-300/70">{userData?.email}</div>
                      </div>
                      <Link
                        href="/profile"
                        className="flex items-center space-x-3 px-4 py-3 text-sm text-cyan-100 hover:text-white hover:bg-white/10 transition-colors duration-200"
                        onClick={() => setIsProfileOpen(false)}
                      >
                        <User className="w-4 h-4" />
                        <span>Profile Settings</span>
                      </Link>
                      <Link
                        href="/dashboard"
                        className="flex items-center space-x-3 px-4 py-3 text-sm text-cyan-100 hover:text-white hover:bg-white/10 transition-colors duration-200"
                        onClick={() => setIsProfileOpen(false)}
                      >
                        <Settings className="w-4 h-4" />
                        <span>Dashboard</span>
                      </Link>
                      <div className="border-t border-white/10 my-2"></div>
                      <button
                        onClick={handleLogout}
                        className="flex items-center space-x-3 px-4 py-3 text-sm text-red-300 hover:text-red-200 hover:bg-red-500/10 transition-colors duration-200 w-full text-left"
                      >
                        <LogOut className="w-4 h-4" />
                        <span>Logout</span>
                      </button>
                    </div>
                  )}
                </div>

              </div>
            </div>

            {/* Enhanced Mobile menu button */}
            <div className="lg:hidden">
              <BubbleButton 
                variant="ghost" 
                size="sm" 
                onClick={() => setIsMenuOpen(!isMenuOpen)} 
                className="text-white hover:bg-white/10 transition-all duration-300"
              >
                {isMenuOpen ? <X className="h-6 w-6" /> : <Menu className="h-6 w-6" />}
              </BubbleButton>
            </div>
          </div>

          {/* Enhanced Mobile Navigation */}
          {isMenuOpen && (
            <div className="lg:hidden">
              <div className="px-4 pt-4 pb-6 space-y-2 bg-slate-900/95 backdrop-blur-2xl border-t border-cyan-400/20 rounded-b-3xl shadow-2xl">
                {navItems.map((item) => {

                  const isActive = pathname === item.href
                  return (
                    <Link
                      key={item.href}

                      href={item.href}
                      className={`flex items-center space-x-3 px-4 py-3 text-base font-medium rounded-xl transition-all duration-300 ${
                        isActive
                          ? "text-white bg-gradient-to-r from-cyan-400/20 to-blue-500/20 border border-cyan-400/30"
                          : "text-cyan-100 hover:text-white hover:bg-white/10"
                      }`}
                      onClick={() => setIsMenuOpen(false)}
                    >
                      <span className="text-xl">{item.icon}</span>
                      <span>{item.label}</span>
                    </Link>
                  )
                })}
                
                {/* Mobile Profile Section */}
                {userData && (
                  <div className="pt-4 border-t border-white/10">
                    <div className="px-4 py-3 bg-white/5 rounded-xl">
                      <div className="flex items-center space-x-3">
                        <div className="w-10 h-10 rounded-xl overflow-hidden border-2 border-cyan-400/40">
                          {avatar ? (
                            <img src={avatar} alt="Avatar" className="w-full h-full object-cover" />
                          ) : (
                            <div className="w-full h-full bg-gradient-to-br from-cyan-400/20 to-blue-500/20 flex items-center justify-center">
                              <User className="w-5 h-5 text-cyan-300" />
                            </div>
                          )}
                        </div>
                        <div>
                          <div className="text-sm font-medium text-white">{userData.firstName} {userData.lastName}</div>
                          <div className="text-xs text-cyan-300/70">{userData.email}</div>
                        </div>
                      </div>
                    </div>
                    <Link
                      href="/profile"
                      className="flex items-center space-x-3 px-4 py-3 text-cyan-100 hover:text-white hover:bg-white/10 rounded-xl transition-colors duration-200"
                      onClick={() => setIsMenuOpen(false)}
                    >
                      <User className="w-4 h-4" />
                      <span>Profile Settings</span>
                    </Link>
                    <button
                      onClick={() => {
                        handleLogout()
                        setIsMenuOpen(false)
                      }}
                      className="flex items-center space-x-3 px-4 py-3 text-red-300 hover:text-red-200 hover:bg-red-500/10 rounded-xl transition-colors duration-200 w-full text-left"
                    >
                      <LogOut className="w-4 h-4" />
                      <span>Logout</span>
                    </button>
                  </div>
                )}
                
              </div>
            </div>
          )}
        </div>
      </nav>

      {/* Click outside to close profile dropdown */}
      {isProfileOpen && (
        <div 
          className="fixed inset-0 z-40" 
          onClick={() => setIsProfileOpen(false)}
        />
      )}
    </>
  )
}
<|MERGE_RESOLUTION|>--- conflicted
+++ resolved
@@ -58,18 +58,14 @@
     { href: "/solutions/ai-processing", label: "AI Processing", icon: "🤖" },
     { href: "/species-recognition", label: "Species Recognition", icon: "🔍" },
     { href: "/water-quality", label: "Water Quality", icon: "💧" },
-<<<<<<< HEAD
-    { href: "/dashboard", label: "Dashboard", icon: "📋" },
-    { href: "/contact", label: "Contact", icon: "📞" },
-=======
-    { href: "/dashboard", label: "Dashboard", icon: "📊" },
+    { href: "/dashboard", label: "Dashboard", icon: "📋📊" },
   ]
 
   const moreNavItems = [
     { href: "/solutions/population-trends", label: "Population Trends", icon: TrendingUp },
     { href: "/solutions/conservation-insights", label: "Conservation", icon: Leaf },
     { href: "/subscription", label: "Subscription", icon: Crown },
->>>>>>> 8dbd6644
+    { href: "/contact", label: "Contact", icon: "📞" },
   ]
 
 
