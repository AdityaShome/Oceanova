import { getGeminiFlashModel, getGeminiFlashVisionModel } from "./gemini-client"
import type {
  SpeciesIdentificationResult,
  ThreatAssessmentResult,
  ConservationRecommendation,
  WaterQualityAnalysis,
} from "./gemini-client"

export class GeminiAIService {
  /**
   * Identify species from image using Gemini 2.0 Flash Vision
   */
  static async identifySpeciesFromImage(
    imageData: string,
    additionalContext?: string,
  ): Promise<SpeciesIdentificationResult> {
    try {

      const prompt = `
        Analyze this deep-sea marine organism image and identify the species.
  
  Output must be concise and well-structured for UI display:
  - Species: single best guess
  - Confidence: number 0-100
  - Classification: Kingdom, Phylum, Class, Order, Family, Genus (comma-separated)
  - Habitat: 1–2 complete sentences
  - Conservation: short phrase or status code if known
  - Known Threats: 3–6 short phrases (no paragraphs)
  - Description: 1–2 complete sentences summarizing key identifying features
        
        Rules:
        - No markdown headers or emphasis characters (no #, *, _, bullets)
        - Keep sections brief; avoid long paragraphs
        - Prefer plain text labels as shown above
        ${additionalContext ? `- Context: ${additionalContext}` : ""}
        
        If species cannot be definitive, give nearest likely species and state uncertainty in Description.
      `

      // Convert base64 to the format Gemini expects
      // Detect MIME type from the data URL (supports png, jpeg, webp, etc.)
      const mimeMatch = imageData.match(/^data:([^;]+);base64,/)
      const mimeType = mimeMatch?.[1] || "image/jpeg"
      const base64Data = imageData.replace(/^data:[^,]+,/, "")

      const imagePart = {
        inlineData: {
          data: base64Data,
          mimeType,
        },
      }

      const geminiFlashVisionModel = getGeminiFlashVisionModel()

      // Retry with exponential backoff on transient overload/rate-limit errors
      const maxAttempts = 4
      const baseDelayMs = 500
      let lastError: unknown
      for (let attempt = 1; attempt <= maxAttempts; attempt++) {
        try {
          const result = await geminiFlashVisionModel.generateContent([prompt, imagePart])
          const response = await result.response
          const text = response.text()
          return this.parseSpeciesIdentification(text)
        } catch (err) {
          lastError = err
          const message = err instanceof Error ? err.message : String(err)
          const isOverloaded = /503|overloaded|temporarily unavailable/i.test(message)
          const isRateLimited = /429|rate limit/i.test(message)
          if ((isOverloaded || isRateLimited) && attempt < maxAttempts) {
            const jitter = Math.floor(Math.random() * 200)
            const delay = baseDelayMs * Math.pow(2, attempt - 1) + jitter
            await new Promise((res) => setTimeout(res, delay))
            continue
          }
          throw err
        }
      }
      throw lastError instanceof Error ? lastError : new Error("Unknown error from Gemini Vision model")
    } catch (error) {
      console.error("[v0] Species identification error:", error)
      const message = error instanceof Error ? error.message : "Unknown error"
      throw new Error(`Failed to identify species from image: ${message}`)
    }
  }

  /**
   * Analyze environmental threats using human activity data
   */
  static async assessEnvironmentalThreats(
    locationData: {
      latitude: number
      longitude: number
      depth: number
      region: string
    },
    environmentalData: {
      temperature: number
      salinity: number
      pH: number
      pollutants: any
    },
    humanActivityData?: string,
  ): Promise<ThreatAssessmentResult> {
    try {

      const prompt = `
        Analyze environmental threats to deep-sea marine ecosystems based on the following data:
        
        Location: ${locationData.region} (${locationData.latitude}, ${locationData.longitude}) at ${locationData.depth}m depth
        
        Environmental Conditions:
        - Temperature: ${environmentalData.temperature}°C
        - Salinity: ${environmentalData.salinity} PSU
        - pH: ${environmentalData.pH}
        - Pollutant levels: ${JSON.stringify(environmentalData.pollutants)}
        
        ${humanActivityData ? `Human Activity Context: ${humanActivityData}` : ""}
        
        Please provide:
        1. Overall threat level assessment (low/moderate/high/critical)
        2. Primary environmental threats identified
        3. Human impact factors contributing to threats
        4. Species likely to be affected
        5. Timeframe for potential impacts
        6. Specific recommendations for threat mitigation
        7. Urgency rating (1-10 scale)
        
        Focus on actionable insights for marine conservation efforts.
      `

      const geminiFlashModel = getGeminiFlashModel()
      const result = await geminiFlashModel.generateContent(prompt)
      const response = await result.response
      const text = response.text()

      return this.parseThreatAssessment(text)
    } catch (error) {
      console.error("[v0] Threat assessment error:", error)
      throw new Error("Failed to assess environmental threats")
    }
  }

  /**
   * Generate conservation recommendations
   */
  static async generateConservationRecommendations(
    speciesData: string[],
    threatData: ThreatAssessmentResult,
    resourceConstraints?: string,
  ): Promise<ConservationRecommendation> {
    try {

      const prompt = `
        Generate comprehensive conservation recommendations based on:
        
        Affected Species: ${speciesData.join(", ")}
        
        Threat Assessment:
        - Threat Level: ${threatData.threatLevel}
        - Primary Threats: ${threatData.primaryThreats.join(", ")}
        - Human Impact Factors: ${threatData.humanImpactFactors.join(", ")}
        - Urgency: ${threatData.urgency}/10
        
        ${resourceConstraints ? `Resource Constraints: ${resourceConstraints}` : ""}
        
        Please provide:
        1. Priority level for conservation action
        2. Specific actionable conservation measures
        3. Implementation timeline
        4. Required resources and expertise
        5. Expected conservation outcomes
        6. Long-term monitoring plan
        7. Key stakeholders to involve
        
        Focus on practical, science-based conservation strategies that can be implemented effectively.
      `

      const geminiFlashModel = getGeminiFlashModel()
      const result = await geminiFlashModel.generateContent(prompt)
      const response = await result.response
      const text = response.text()

      return this.parseConservationRecommendations(text)
    } catch (error) {
      console.error("[v0] Conservation recommendations error:", error)
      throw new Error("Failed to generate conservation recommendations")
    }
  }

  /**
   * Analyze water quality and contamination levels
   */
  static async analyzeWaterQuality(
    waterQualityData: {
      temperature: number
      salinity: number
      pH: number
      dissolvedOxygen: number
      turbidity: number
      pollutants: {
        microplastics: number
        heavyMetals: any
        chemicals: any
      }
    },
    location: {
      latitude: number
      longitude: number
      depth: number
      region: string
    },
  ): Promise<WaterQualityAnalysis> {
    try {

      const prompt = `
        Analyze water quality data for deep-sea marine environment:
        
        Location: ${location.region} (${location.latitude}, ${location.longitude}) at ${location.depth}m depth
        
        Water Quality Parameters:
        - Temperature: ${waterQualityData.temperature}°C
        - Salinity: ${waterQualityData.salinity} PSU
        - pH: ${waterQualityData.pH}
        - Dissolved Oxygen: ${waterQualityData.dissolvedOxygen} mg/L
        - Turbidity: ${waterQualityData.turbidity} NTU
        - Microplastics: ${waterQualityData.pollutants.microplastics} particles/m³
        - Heavy Metals: ${JSON.stringify(waterQualityData.pollutants.heavyMetals)}
        - Chemical Pollutants: ${JSON.stringify(waterQualityData.pollutants.chemicals)}
        
        Please provide:
        1. Overall water quality assessment (excellent/good/moderate/poor/critical)
        2. Water Quality Index (0-100 scale)
        3. Contamination level classification
        4. Primary contaminants of concern
        5. Health risks to marine life
        6. Ecosystem impact assessment
        7. Specific recommendations for improvement
        8. Monitoring priorities
        
        Consider deep-sea ecosystem standards and marine life requirements.
      `

      const geminiFlashModel = getGeminiFlashModel()
      const result = await geminiFlashModel.generateContent(prompt)
      const response = await result.response
      const text = response.text()

      return this.parseWaterQualityAnalysis(text)
    } catch (error) {
      console.error("[v0] Water quality analysis error:", error)
      throw new Error("Failed to analyze water quality")
    }
  }

  /**
   * Analyze gene sequences for species identification
   */
  static async analyzeGeneSequence(
    dnaSequence: string,
    sequenceType: "COI" | "16S" | "18S" | "ITS" | "other",
    locationContext?: string,
  ): Promise<SpeciesIdentificationResult> {
    try {

      const prompt = `
        Analyze this ${sequenceType} gene sequence for species identification:
        
        DNA Sequence: ${dnaSequence}
        Sequence Type: ${sequenceType}
        ${locationContext ? `Location Context: ${locationContext}` : ""}
        
        Please provide:
        1. Most likely species identification with confidence level
        2. Complete taxonomic classification
        3. Alternative possible matches with confidence levels
        4. Phylogenetic relationships
        5. Habitat and ecological information
        6. Conservation status
        7. Known threats and conservation concerns
        8. Novelty assessment (likelihood of new species)
        
        Focus on marine organisms, particularly deep-sea species.
        If this appears to be a novel or undescribed species, highlight this finding.
      `

      const geminiFlashModel = getGeminiFlashModel()
      const result = await geminiFlashModel.generateContent(prompt)
      const response = await result.response
      const text = response.text()

      return this.parseSpeciesIdentification(text)
    } catch (error) {
      console.error("[v0] Gene sequence analysis error:", error)
      throw new Error("Failed to analyze gene sequence")
    }
  }

  // Helper methods to parse AI responses into structured data
  private static parseSpeciesIdentification(text: string): SpeciesIdentificationResult {
    console.log("[DEBUG] Raw AI response:", text)
    const normalized = this.preprocessAiText(text)
    console.log("[DEBUG] Normalized text:", normalized)
    
    // Try to extract species name from various patterns
<<<<<<< HEAD
    const species = this.extractValue(text, "species") || 
                   this.extractValue(text, "Species") || 
                   this.extractValue(text, "species name") ||
                   this.extractValue(text, "Species Name") ||
                   this.extractValue(text, "identified") ||
                   this.extractValue(text, "identification") ||
                   this.extractValue(text, "organism") ||
                   this.extractValue(text, "marine") ||
                   "Unknown Species"
    
    const confidence = Number.parseFloat(this.extractValue(text, "confidence") || 
                                        this.extractValue(text, "Confidence") || 
                                        this.extractValue(text, "probability") ||
                                        this.extractValue(text, "certainty") ||
                                        "75")
    
    const scientificName = this.extractValue(text, "scientific") || 
                          this.extractValue(text, "Scientific") || 
                          this.extractValue(text, "scientific name") ||
                          this.extractValue(text, "Scientific Name") ||
                          this.extractValue(text, "binomial") ||
                          this.extractValue(text, "taxonomic") ||
                          species
=======

    const species = this.extractValue(normalized, "species") || 
                   this.extractValue(normalized, "Species") || 
                   this.extractValue(normalized, "species name") ||
                   this.extractValue(normalized, "Species Name") ||
                   this.extractValue(normalized, "identified") ||
                   this.extractValue(normalized, "identification") ||
                   this.extractValue(normalized, "organism") ||
                   this.extractValue(normalized, "marine") ||
                   "Unknown Species"
    
    const confidence = Number.parseFloat(this.extractValue(normalized, "confidence") || 
                                        this.extractValue(normalized, "Confidence") || 
                                        this.extractValue(normalized, "probability") ||
                                        this.extractValue(normalized, "certainty") ||
                                        "75")
    
    const scientificName = this.extractValue(normalized, "scientific") || 
                          this.extractValue(normalized, "Scientific") || 
                          this.extractValue(normalized, "scientific name") ||
                          this.extractValue(normalized, "Scientific Name") ||
                          this.extractValue(normalized, "binomial") ||
                          this.extractValue(normalized, "taxonomic") ||
                          species
  
>>>>>>> e503843e

    // If we still don't have a species, try to extract from the first line
    const finalSpecies = species === "Unknown Species" ? 
      normalized.split('\n')[0]?.trim().substring(0, 50) || "Unknown Marine Species" : 
      species
  
    // FIXED: Parse taxonomic classification from comma-separated values
    const classificationText = this.extractValue(normalized, "classification") || 
                              this.extractValue(normalized, "Classification") ||
                              this.extractValue(normalized, "taxonomic") ||
                              ""
    
    let classification = {
      kingdom: "",
      phylum: "",
      class: "",
      order: "",
      family: "",
      genus: ""
    }
  
    if (classificationText && classificationText.includes(',')) {
      // Split by comma and clean each part
      const parts = classificationText.split(',').map(part => part.trim())
      
      // Assign based on position (standard taxonomic order)
      if (parts.length >= 1) classification.kingdom = parts[0]
      if (parts.length >= 2) classification.phylum = parts[1]
      if (parts.length >= 3) classification.class = parts[2]
      if (parts.length >= 4) classification.order = parts[3]
      if (parts.length >= 5) classification.family = parts[4]
      if (parts.length >= 6) classification.genus = parts[5]
    } else {
      // Fallback to individual extraction if comma-separated doesn't work
      classification = {
        kingdom: this.cleanTaxon(
                   this.extractValue(normalized, "kingdom") || 
                   this.extractValue(normalized, "Kingdom") || 
                   "Animalia"
                 ),
        phylum: this.cleanTaxon(
                  this.extractValue(normalized, "phylum") || 
                  this.extractValue(normalized, "Phylum") || ""
                ),
        class: this.cleanTaxon(
                 this.extractValue(normalized, "class") || 
                 this.extractValue(normalized, "Class") || ""
               ),
        order: this.cleanTaxon(
                 this.extractValue(normalized, "order") || 
                 this.extractValue(normalized, "Order") || ""
               ),
        family: this.cleanTaxon(
                  this.extractValue(normalized, "family") || 
                  this.extractValue(normalized, "Family") || ""
                ),
        genus: this.cleanTaxon(
                 this.extractValue(normalized, "genus") || 
                 this.extractValue(normalized, "Genus") || ""
               ),
      }
    }
  
    return {
      species: finalSpecies,
      confidence: isNaN(confidence) ? 75 : confidence,
      scientificName: scientificName || finalSpecies,
      commonName: this.extractValue(normalized, "common") || 
                  this.extractValue(normalized, "Common") || 
                  this.extractValue(normalized, "common name") ||
                  this.extractValue(normalized, "Common Name") ||
                  finalSpecies,
<<<<<<< HEAD
      classification: {
        kingdom: this.extractValue(text, "kingdom") || 
                 this.extractValue(text, "Kingdom") || 
                 this.extractValue(text, "Animalia") || "",
        phylum: this.extractValue(text, "phylum") || 
                this.extractValue(text, "Phylum") || 
                this.extractValue(text, "Chordata") || "",
        class: this.extractValue(text, "class") || 
               this.extractValue(text, "Class") || "",
        order: this.extractValue(text, "order") || 
               this.extractValue(text, "Order") || "",
        family: this.extractValue(text, "family") || 
                this.extractValue(text, "Family") || "",
        genus: this.extractValue(text, "genus") || 
               this.extractValue(text, "Genus") || "",
      },
      habitat: this.extractValue(text, "habitat") || 
               this.extractValue(text, "Habitat") || 
               this.extractValue(text, "environment") ||
               this.extractValue(text, "depth") ||
               "Marine environment",
      conservationStatus: this.extractValue(text, "conservation") || 
                         this.extractValue(text, "Conservation") || 
                         this.extractValue(text, "status") ||
                         this.extractValue(text, "threatened") ||
                         "Unknown",
      threats: this.extractList(text, "threats") || 
               this.extractList(text, "Threats") || 
               this.extractList(text, "risks") ||
=======

      classification,
      habitat: this.summarizeToSentences(
                 this.extractValue(normalized, "habitat") || 
                 this.extractValue(normalized, "Habitat") || 
                 this.extractValue(normalized, "environment") ||
                 this.extractValue(normalized, "depth") ||
                 "Marine environment",
                 2
               ),
      conservationStatus: this.extractValue(normalized, "conservation") || 
                         this.extractValue(normalized, "Conservation") || 
                         this.extractValue(normalized, "status") ||
                         this.extractValue(normalized, "threatened") ||
                         "Unknown",
      threats: this.extractList(normalized, "threats") || 
               this.extractList(normalized, "Threats") || 
               this.extractList(normalized, "Known Threats to this Species") ||
               this.extractList(normalized, "Known Threats") ||
               this.extractList(normalized, "known threats") ||
               this.extractList(normalized, "risks") ||

>>>>>>> e503843e
               [],
      description: this.buildDescription(
                    normalized,
                    this.summarizeToSentences(
                      this.extractBlock(normalized, "description") || 
                      this.extractBlock(normalized, "Description") || 
                      this.extractBlock(normalized, "characteristics") ||
                      normalized.substring(0, 200),
                      2
                    )
                  ),
    }
  }

  private static parseThreatAssessment(text: string): ThreatAssessmentResult {
    const threatLevel = this.extractThreatLevel(text)
    const urgency = Number.parseInt(this.extractValue(text, "urgency") || "0")

    if (!threatLevel) {
      throw new Error("Failed to parse threat assessment from AI response")
    }

    return {
      threatLevel,
      primaryThreats: this.extractList(text, "threats") || [],
      humanImpactFactors: this.extractList(text, "human") || [],
      affectedSpecies: this.extractList(text, "species") || [],
      timeframe: this.extractValue(text, "timeframe") || "",
      recommendations: this.extractList(text, "recommendations") || [],
      urgency,
    }
  }

  private static parseConservationRecommendations(text: string): ConservationRecommendation {
    const priority = this.extractPriority(text)

    if (!priority) {
      throw new Error("Failed to parse conservation recommendations from AI response")
    }

    return {
      priority,
      actions: this.extractList(text, "actions") || [],
      timeline: this.extractValue(text, "timeline") || "",
      resources: this.extractList(text, "resources") || [],
      expectedOutcome: this.extractValue(text, "outcome") || "",
      monitoringPlan: this.extractList(text, "monitoring") || [],
      stakeholders: this.extractList(text, "stakeholders") || [],
    }
  }

  private static parseWaterQualityAnalysis(text: string): WaterQualityAnalysis {
    const overallQuality = this.extractQualityLevel(text)
    const qualityIndex = Number.parseInt(this.extractValue(text, "index") || "0")
    const contaminationLevel = this.extractContaminationLevel(text)

    if (!overallQuality || !contaminationLevel) {
      throw new Error("Failed to parse water quality analysis from AI response")
    }

    return {
      overallQuality,
      qualityIndex,
      contaminationLevel,
      primaryContaminants: this.extractList(text, "contaminants") || [],
      healthRisks: this.extractList(text, "risks") || [],
      ecosystemImpact: this.extractValue(text, "impact") || "",
      recommendations: this.extractList(text, "recommendations") || [],
      monitoringNeeds: this.extractList(text, "monitoring") || [],
    }
  }

  // Utility methods for parsing
  private static extractValue(text: string, key: string): string | undefined {
    // First try to find the key at the start of a line
    const lines = text.split('\n')
    for (const line of lines) {
      const trimmedLine = line.trim()
      if (new RegExp(`^${key}\\s*:`, "i").test(trimmedLine)) {
        let value = trimmedLine.replace(new RegExp(`^${key}\\s*:\\s*`, "i"), "").trim()
        // Stop at the next section key like "Phylum:", "Class:", etc.
        const nextKeyRegex = /(Kingdom|Phylum|Class|Order|Family|Genus|Habitat|Status|Conservation|Threats|Known Threats|Species|Scientific|Common)\s*:/i
        const splitAt = value.search(nextKeyRegex)
        if (splitAt > -1) {
          value = value.substring(0, splitAt).trim()
        }
        if (value && value !== key.toLowerCase() && !value.includes(":")) {
          return value.replace(/\**/g, "").trim()
        }
      }
    }
    
    // Fallback to regex patterns
    const patterns = [
      new RegExp(`${key}[\\s]*[:=-]?[\\s]*([^\\n]+)`, "i"),
      new RegExp(`${key}[\\s]*\\|[\\s]*([^\\n]+)`, "i"),
    ]
    for (const regex of patterns) {
      const match = text.match(regex)
      if (match && match[1]) {
        const value = match[1].replace(/\**/g, "").trim()
        if (value && value !== key.toLowerCase() && !value.includes(":")) {
          return value
        }
      }
    }
    
    return undefined
  }

  private static summarizeToSentences(text: string, maxSentences: number): string {
    const clean = text
      .replace(/\n+/g, " ")
      .replace(/[_#*]+/g, "")
      .replace(/\s{2,}/g, " ")
      .trim()
    const sentences = clean.split(/(?<=[.!?])\s+/).filter(Boolean)
    return sentences.slice(0, maxSentences).join(" ")
  }

  private static splitLongClause(line: string): string[] {
    // Split on connectors to create shorter threat phrases
    const parts = line.split(/\s*(?:and|or|as well as|, but|;|:|—|–)\s+/i).map(s => s.trim())
    return parts.length > 1 ? parts.filter(Boolean) : [line]
  }

  private static truncateWords(text: string, maxWords: number): string {
    const words = text.split(/\s+/).filter(Boolean)
    if (words.length <= maxWords) return text
    
    // For threats, try to avoid cutting off important phrases
    if (maxWords >= 20) {
      // Look for common threat phrases and try to keep them intact
      const truncated = words.slice(0, maxWords).join(" ")
      const lastWord = words[maxWords - 1]
      
      // If the last word is a short connector or article, include the next word
      if (lastWord && lastWord.length <= 3 && words[maxWords]) {
        const nextWord = words[maxWords]
        if (nextWord && nextWord.length <= 8) {
          return words.slice(0, maxWords + 1).join(" ")
        }
      }
      
      return truncated
    }
    
    return words.slice(0, maxWords).join(" ") + "…"
  }

  private static cleanTaxon(value: string): string {
    const first = value.split(/,\s*/)[0] || value
    return first
      .replace(/^[,\s]+/, "")
      .replace(/[,\s]+$/, "")
      .replace(/^[A-Za-z]+:,?\s*/g, "")
      .replace(/\s*,\s*/g, ", ")
      .trim()
  }

  private static normalizeThreatText(text: string): string {
    return text
      .replace(/\s+mitigate[s]? the risk of extinction\.?/gi, "")
      .replace(/\s+overall risk remains (?:low|moderate|high)\.?/gi, "")
      .replace(/\bto this\b/gi, "")
  }

  private static extractBlock(text: string, key: string): string | undefined {
    // Look for the key followed by content until next section or end
    const lines = text.split('\n')
    let foundKey = false
    let content: string[] = []
    
    for (let i = 0; i < lines.length; i++) {
      const line = lines[i].trim()
      
      if (new RegExp(`^${key}\\s*:`, "i").test(line)) {
        foundKey = true
        // Get content after the colon
        const afterColon = line.replace(new RegExp(`^${key}\\s*:\\s*`, "i"), "").trim()
        if (afterColon) {
          content.push(afterColon)
        }
        continue
      }
      
      if (foundKey) {
        // Stop if we hit another section header (capitalized word followed by colon)
        if (line && /^[A-Z][a-zA-Z\s]*:\s*$/.test(line)) {
          break
        }
        // Stop if we hit an empty line followed by another section
        if (line === "" && i + 1 < lines.length && /^[A-Z][a-zA-Z\s]*:\s*$/.test(lines[i + 1]?.trim())) {
          break
        }
        if (line) {
          content.push(line)
        }
      }
    }
    
    if (content.length > 0) {
      return content.join(' ').replace(/\**/g, "").trim()
    }
    
    // Fallback to regex
    const regex = new RegExp(`${key}[^\n]*:?\n?([\n\r\s\S]*?)(?:\n\s*\n|$)`, "i")
    const match = text.match(regex)
    if (match && match[1]) {
      return match[1].replace(/\**/g, "").trim()
    }
    return this.extractValue(text, key)
  }

  private static extractList(text: string, key: string): string[] | undefined {
    const block = this.extractBlock(text, key)
    if (block) {
      // Split by lines first, then by commas/semicolons
      const items = this.normalizeThreatText(block)
        .split(/\n/)
        .flatMap(line => {
          // For threats, be more careful about splitting to preserve phrases
          if (/threat/i.test(key)) {
            // Split on commas but preserve phrases like "over-collection for the pet trade"
            return line.split(/,(?=\s*[a-z])/).map(item => item.trim())
          }
          return line.split(/[,;]/)
        })
        .map((item) => item.replace(/^[\s•−-]+/, "").trim())
        .map((item) => {
          if (/threat/i.test(key) && item.includes(":")) {
            return item.split(":")[0].trim()
          }
          return item
        })
        .filter((item) => item.length > 0 && !/^to this$/i.test(item))
        .filter((item) => !/(description|identification|though|min)\b/i.test(item))
        // Enhanced filtering for threats to prevent description text contamination
        .filter((item) => {
          if (/threat/i.test(key)) {
            // Filter out items that look like descriptions rather than threats
            const lowerItem = item.toLowerCase()
            return !lowerItem.includes('scale-like markings') &&
                   !lowerItem.includes('fins exhibit') &&
                   !lowerItem.includes('striking combination') &&
                   !lowerItem.includes('yellow and blue') &&
                   !lowerItem.includes('coloration') &&
                   !lowerItem.includes('vibrant') &&
                   !lowerItem.includes('body covered') &&
                   !lowerItem.includes('display') &&
                   !lowerItem.includes('appears') &&
                   !lowerItem.includes('shows') &&
                   !lowerItem.includes('features') &&
                   !lowerItem.includes('characteristics') &&
                   !lowerItem.includes('note:') &&
                   !lowerItem.includes('(note:') &&
                   !lowerItem.includes('parsing error') &&
                   !lowerItem.includes('display glitch') &&
                   !lowerItem.includes('miscategorized') &&
                   // Ensure it's actually a threat-related term
                   (lowerItem.includes('threat') || 
                    lowerItem.includes('loss') || 
                    lowerItem.includes('invasive') || 
                    lowerItem.includes('overfishing') || 
                    lowerItem.includes('trade') || 
                    lowerItem.includes('pollution') || 
                    lowerItem.includes('climate') || 
                    lowerItem.includes('habitat') || 
                    lowerItem.includes('destruction') || 
                    lowerItem.includes('degradation') ||
                    lowerItem.includes('exploitation') ||
                    lowerItem.includes('hunting') ||
                    lowerItem.includes('fishing') ||
                    lowerItem.includes('collection') ||
                    lowerItem.includes('development') ||
                    lowerItem.includes('mining') ||
                    lowerItem.includes('dredging') ||
                    lowerItem.includes('tourism') ||
                    lowerItem.includes('recreation'))
          }
          return true
        })
        .flatMap((item) => this.splitLongClause(item))
        .map((s) => this.truncateWords(s, 25)) // Increased word limit for threats
        .slice(0, 4) // Limit to 4 threats as requested
      if (items.length > 0) return items
    }
    
    // Try direct value extraction for simple lists
    const value = this.extractValue(text, key)
    if (value) {
      const items = value
        .split(/[,;]/)
        .map((item) => item.trim())
        .filter((item) => item.length > 0 && !item.includes(":"))
      if (items.length > 0) return items
    }
    
    return undefined
  }

  private static preprocessAiText(text: string): string {
    let t = text
      .replace(/\r\n/g, "\n")
      .replace(/\*\*/g, "")
      .replace(/\*/g, "")
      .replace(/\u2022/g, "•")
      .replace(/^#+\s*/gm, "")
    
    // Ensure section headers are on their own lines
    const keys = ["Kingdom","Phylum","Class","Order","Family","Genus","Habitat","Status","Conservation","Threats","Known Threats","Known Threats to this Species","Description","Species","Scientific","Common","Body Shape","Fins","Coloration"]
    for (const k of keys) {
      const re = new RegExp(`\\s+${k}\\s*:`, "g")
      t = t.replace(re, `\n${k}:`)
      // Also handle cases where the key might be in the middle of a line
      const re2 = new RegExp(`([^\\n])${k}\\s*:`, "g")
      t = t.replace(re2, `$1\n${k}:`)
    }
    
    // Clean up multiple spaces and normalize line breaks
    t = t.replace(/[ \t]{2,}/g, " ")
    t = t.replace(/\n\s*\n\s*\n/g, "\n\n") // Remove excessive blank lines
    
    return t
  }

  private static extractThreatLevel(text: string): "low" | "moderate" | "high" | "critical" {
    const lower = text.toLowerCase()
    if (lower.includes("critical")) return "critical"
    if (lower.includes("high")) return "high"
    if (lower.includes("moderate")) return "moderate"
    return "low"
  }

  private static extractPriority(text: string): "low" | "medium" | "high" | "urgent" {
    const lower = text.toLowerCase()
    if (lower.includes("urgent")) return "urgent"
    if (lower.includes("high")) return "high"
    if (lower.includes("medium")) return "medium"
    return "low"
  }

  private static extractQualityLevel(text: string): "excellent" | "good" | "moderate" | "poor" | "critical" {
    const lower = text.toLowerCase()
    if (lower.includes("excellent")) return "excellent"
    if (lower.includes("good")) return "good"
    if (lower.includes("poor")) return "poor"
    if (lower.includes("critical")) return "critical"
    return "moderate"
  }

  private static extractContaminationLevel(text: string): "low" | "moderate" | "high" | "severe" {
    const lower = text.toLowerCase()
    if (lower.includes("severe")) return "severe"
    if (lower.includes("high")) return "high"
    if (lower.includes("moderate")) return "moderate"
    return "low"
  }


  private static buildDescription(normalized: string, base: string): string {
    const cleaned = base.replace(/[_#*]+/g, "").trim()
    if (cleaned.length >= 120) return cleaned
    const parts: string[] = []
    const body = this.extractBlock(normalized, "Body Shape")
    const fins = this.extractBlock(normalized, "Fins")
    const color = this.extractBlock(normalized, "Coloration")
    if (body) parts.push(body)
    if (fins) parts.push(fins)
    if (color) parts.push(color)
    if (parts.length === 0) return cleaned
    const summary = this.summarizeToSentences(parts.join(" "), 2)
    return cleaned ? `${cleaned} ${summary}` : summary
  }
}

<|MERGE_RESOLUTION|>--- conflicted
+++ resolved
@@ -303,31 +303,6 @@
     console.log("[DEBUG] Normalized text:", normalized)
     
     // Try to extract species name from various patterns
-<<<<<<< HEAD
-    const species = this.extractValue(text, "species") || 
-                   this.extractValue(text, "Species") || 
-                   this.extractValue(text, "species name") ||
-                   this.extractValue(text, "Species Name") ||
-                   this.extractValue(text, "identified") ||
-                   this.extractValue(text, "identification") ||
-                   this.extractValue(text, "organism") ||
-                   this.extractValue(text, "marine") ||
-                   "Unknown Species"
-    
-    const confidence = Number.parseFloat(this.extractValue(text, "confidence") || 
-                                        this.extractValue(text, "Confidence") || 
-                                        this.extractValue(text, "probability") ||
-                                        this.extractValue(text, "certainty") ||
-                                        "75")
-    
-    const scientificName = this.extractValue(text, "scientific") || 
-                          this.extractValue(text, "Scientific") || 
-                          this.extractValue(text, "scientific name") ||
-                          this.extractValue(text, "Scientific Name") ||
-                          this.extractValue(text, "binomial") ||
-                          this.extractValue(text, "taxonomic") ||
-                          species
-=======
 
     const species = this.extractValue(normalized, "species") || 
                    this.extractValue(normalized, "Species") || 
@@ -352,8 +327,6 @@
                           this.extractValue(normalized, "binomial") ||
                           this.extractValue(normalized, "taxonomic") ||
                           species
-  
->>>>>>> e503843e
 
     // If we still don't have a species, try to extract from the first line
     const finalSpecies = species === "Unknown Species" ? 
@@ -426,7 +399,6 @@
                   this.extractValue(normalized, "common name") ||
                   this.extractValue(normalized, "Common Name") ||
                   finalSpecies,
-<<<<<<< HEAD
       classification: {
         kingdom: this.extractValue(text, "kingdom") || 
                  this.extractValue(text, "Kingdom") || 
@@ -456,30 +428,6 @@
       threats: this.extractList(text, "threats") || 
                this.extractList(text, "Threats") || 
                this.extractList(text, "risks") ||
-=======
-
-      classification,
-      habitat: this.summarizeToSentences(
-                 this.extractValue(normalized, "habitat") || 
-                 this.extractValue(normalized, "Habitat") || 
-                 this.extractValue(normalized, "environment") ||
-                 this.extractValue(normalized, "depth") ||
-                 "Marine environment",
-                 2
-               ),
-      conservationStatus: this.extractValue(normalized, "conservation") || 
-                         this.extractValue(normalized, "Conservation") || 
-                         this.extractValue(normalized, "status") ||
-                         this.extractValue(normalized, "threatened") ||
-                         "Unknown",
-      threats: this.extractList(normalized, "threats") || 
-               this.extractList(normalized, "Threats") || 
-               this.extractList(normalized, "Known Threats to this Species") ||
-               this.extractList(normalized, "Known Threats") ||
-               this.extractList(normalized, "known threats") ||
-               this.extractList(normalized, "risks") ||
-
->>>>>>> e503843e
                [],
       description: this.buildDescription(
                     normalized,
@@ -838,8 +786,6 @@
     if (lower.includes("moderate")) return "moderate"
     return "low"
   }
-
-
   private static buildDescription(normalized: string, base: string): string {
     const cleaned = base.replace(/[_#*]+/g, "").trim()
     if (cleaned.length >= 120) return cleaned
@@ -855,4 +801,3 @@
     return cleaned ? `${cleaned} ${summary}` : summary
   }
 }
-
